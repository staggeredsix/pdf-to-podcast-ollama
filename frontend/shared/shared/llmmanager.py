# SPDX-FileCopyrightText: Copyright (c) 2024 NVIDIA CORPORATION & AFFILIATES. All rights reserved.
# SPDX-License-Identifier: Apache-2.0
#
# Licensed under the Apache License, Version 2.0 (the "License");
# you may not use this file except in compliance with the License.
# You may obtain a copy of the License at
#
# http://www.apache.org/licenses/LICENSE-2.0
#
# Unless required by applicable law or agreed to in writing, software
# distributed under the License is distributed on an "AS IS" BASIS,
# WITHOUT WARRANTIES OR CONDITIONS OF ANY KIND, either express or implied.
# See the License for the specific language governing permissions and
# limitations under the License.

from langchain_nvidia_ai_endpoints import ChatNVIDIA
from typing import List, Dict, Any, Optional, Union
import logging
try:
<<<<<<< HEAD
    import ujson as json
except Exception:  # pragma: no cover - ujson might not be installed
    import json
=======
    import ujson as json  # type: ignore
except ModuleNotFoundError:  # pragma: no cover - fallback
    import json  # type: ignore
>>>>>>> 77b174b0
from shared.otel import OpenTelemetryInstrumentation
from opentelemetry.trace.status import StatusCode
from pathlib import Path
from dataclasses import dataclass
from langchain_core.messages import AIMessage

logging.basicConfig(level=logging.INFO)
logger = logging.getLogger(__name__)


@dataclass
class ModelConfig:
    name: str
    api_base: str

    @classmethod
    def from_dict(cls, data: Dict[str, Any]) -> "ModelConfig":
        return cls(
            name=data["name"],
            api_base=data["api_base"],
        )


class LLMManager:
    """
    A lightweight and user friendly wrapper over Langchain's ChatNVIDIA class. We use this class
    to abstract away all Langchain functionalities including models, async/sync queries,
    structured outputs, types, streaming and more. It also comes with OTEL telemetry out of the box
    for all queries. It is specifically tailored for singular invocations.

    Configs can be overridden by providing a custom config file. Currently the defaults are
    hardcoded to build.nvidia.com endpoints.

    Usage:
    >>> llm_manager = LLMManager(api_key, telemetry)
    >>> llm_manager.query_sync("reasoning", [{"role": "user", "content": "Hello, world!"}], "test")
    """

    DEFAULT_CONFIGS = {
        "reasoning": {
            "name": "meta/llama-3.1-405b-instruct",
            "api_base": "https://integrate.api.nvidia.com/v1",
        },
        "iteration": {
            "name": "meta/llama-3.1-405b-instruct",
            "api_base": "https://integrate.api.nvidia.com/v1",
        },
        "json": {
            "name": "meta/llama-3.1-70b-instruct",
            "api_base": "https://integrate.api.nvidia.com/v1",
        },
    }

    def __init__(
        self,
        api_key: str,
        telemetry: OpenTelemetryInstrumentation,
        config_path: Optional[str] = None,
    ):
        """
        Initialize LLMManager with telemetry
        requires: OpenTelemetryInstrumentation instance for tracing
        """
        try:
            self.api_key = api_key
            self.telemetry = telemetry
            self._llm_cache: Dict[str, ChatNVIDIA] = {}
            self.model_configs = self._load_configurations(config_path)
            logger.info("Successfully initialized LLMManager")
        except Exception as e:
            logger.error(f"Failed to initialize LLMManager: {e}")
            raise

    def _load_configurations(
        self, config_path: Optional[str]
    ) -> Dict[str, ModelConfig]:
        """Load model configurations from JSON file if provided, otherwise use defaults"""
        configs = self.DEFAULT_CONFIGS.copy()
        if config_path:
            try:
                config_path = Path(config_path)
                if config_path.exists():
                    with config_path.open() as f:
                        custom_configs = json.load(f)
                    configs.update(custom_configs)
                else:
                    logger.warning(
                        f"Config file {config_path} not found, using default configurations"
                    )
            except Exception as e:
                logger.error(f"Error loading config file: {e}")
                logger.warning("Using default configurations")
        return {key: ModelConfig.from_dict(config) for key, config in configs.items()}

    def get_llm(self, model_key: str) -> ChatNVIDIA:
        """Get or create a ChatNVIDIA model for the specified model key"""
        if model_key not in self.model_configs:
            raise ValueError(f"Unknown model key: {model_key}")
        if model_key not in self._llm_cache:
            config = self.model_configs[model_key]
            self._llm_cache[model_key] = ChatNVIDIA(
                model=config.name,
                base_url=config.api_base,
                nvidia_api_key=self.api_key,
                max_tokens=None,
            )
        return self._llm_cache[model_key]

    def query_sync(
        self,
        model_key: str,
        messages: List[Dict[str, str]],
        query_name: str,
        json_schema: Optional[Dict] = None,
        retries: int = 5,
    ) -> Union[AIMessage, Dict[str, Any]]:
        """Send a synchronous query to the specified model"""
        with self.telemetry.tracer.start_as_current_span(
            f"agent.query.{query_name}"
        ) as span:
            span.set_attribute("model_key", model_key)
            span.set_attribute("retries", retries)
            span.set_attribute("async", False)

            try:
                llm = self.get_llm(model_key)
                if json_schema:
                    llm = llm.with_structured_output(json_schema)
                llm = llm.with_retry(
                    stop_after_attempt=retries, wait_exponential_jitter=True
                )
                resp = llm.invoke(messages)
                return resp
            except Exception as e:
                span.set_status(StatusCode.ERROR)
                span.record_exception(e)
                logger.error(f"Query failed: {e}")
                raise Exception(
                    f"Failed to get response after {retries} attempts"
                ) from e

    async def query_async(
        self,
        model_key: str,
        messages: List[Dict[str, str]],
        query_name: str,
        json_schema: Optional[Dict] = None,
        retries: int = 5,
    ) -> Union[AIMessage, Dict[str, Any]]:
        """Send an asynchronous query to the specified model"""
        with self.telemetry.tracer.start_as_current_span(
            f"agent.query.{query_name}"
        ) as span:
            span.set_attribute("model_key", model_key)
            span.set_attribute("retries", retries)
            span.set_attribute("async", True)

            try:
                llm = self.get_llm(model_key)
                if json_schema:
                    llm = llm.with_structured_output(json_schema)
                llm = llm.with_retry(
                    stop_after_attempt=retries, wait_exponential_jitter=True
                )
                resp = await llm.ainvoke(messages)
                return resp
            except Exception as e:
                span.set_status(StatusCode.ERROR)
                span.record_exception(e)
                logger.error(f"Query failed: {e}")
                raise Exception(
                    f"Failed to get response after {retries} attempts"
                ) from e

    def stream_sync(
        self,
        model_key: str,
        messages: List[Dict[str, str]],
        query_name: str,
        json_schema: Optional[Dict] = None,
        retries: int = 5,
    ) -> Union[str, Dict[str, Any]]:
        """Send a synchronous streaming query to the specified model"""
        with self.telemetry.tracer.start_as_current_span(
            f"agent.stream.{query_name}"
        ) as span:
            span.set_attribute("model_key", model_key)
            span.set_attribute("retries", retries)
            span.set_attribute("async", False)

            try:
                llm = self.get_llm(model_key)
                if json_schema:
                    llm = llm.with_structured_output(json_schema)
                llm = llm.with_retry(
                    stop_after_attempt=retries, wait_exponential_jitter=True
                )

                last_chunk = None
                for chunk in llm.stream(messages):
                    # AIMessage returns content and JSON returns the dict itself
                    if hasattr(chunk, "content"):
                        last_chunk = chunk.content
                    else:
                        last_chunk = chunk

                return last_chunk

            except Exception as e:
                span.set_status(StatusCode.ERROR)
                span.record_exception(e)
                logger.error(f"Streaming query failed: {e}")
                raise Exception(
                    f"Failed to get streaming response after {retries} attempts"
                ) from e

    async def stream_async(
        self,
        model_key: str,
        messages: List[Dict[str, str]],
        query_name: str,
        json_schema: Optional[Dict] = None,
        retries: int = 5,
    ) -> Union[str, Dict[str, Any]]:
        """Send an asynchronous streaming query to the specified model"""
        with self.telemetry.tracer.start_as_current_span(
            f"agent.stream.{query_name}"
        ) as span:
            span.set_attribute("model_key", model_key)
            span.set_attribute("retries", retries)
            span.set_attribute("async", True)

            try:
                llm = self.get_llm(model_key)
                if json_schema:
                    llm = llm.with_structured_output(json_schema)
                llm = llm.with_retry(
                    stop_after_attempt=retries, wait_exponential_jitter=True
                )

                last_chunk = None
                async for chunk in llm.astream(messages):
                    # AIMessage returns content and JSON returns the dict itself
                    if hasattr(chunk, "content"):
                        last_chunk = chunk.content
                    else:
                        last_chunk = chunk

                return last_chunk

            except Exception as e:
                span.set_status(StatusCode.ERROR)
                span.record_exception(e)
                logger.error(f"Async streaming query failed: {e}")
                raise Exception(
                    f"Failed to get streaming response after {retries} attempts"
                ) from e<|MERGE_RESOLUTION|>--- conflicted
+++ resolved
@@ -17,15 +17,12 @@
 from typing import List, Dict, Any, Optional, Union
 import logging
 try:
-<<<<<<< HEAD
+
     import ujson as json
 except Exception:  # pragma: no cover - ujson might not be installed
     import json
-=======
-    import ujson as json  # type: ignore
-except ModuleNotFoundError:  # pragma: no cover - fallback
-    import json  # type: ignore
->>>>>>> 77b174b0
+
+
 from shared.otel import OpenTelemetryInstrumentation
 from opentelemetry.trace.status import StatusCode
 from pathlib import Path
