import os
import subprocess
import sys
import logging
from fastapi import FastAPI, BackgroundTasks, HTTPException, Response
from pydantic import BaseModel
<<<<<<< HEAD
from typing import List, Dict, Optional
from shared.job import JobStatusManager
from shared.otel import OpenTelemetryInstrumentation, OpenTelemetryConfig
from shared.api_types import ServiceType, JobStatus
import requests
import json
=======
from typing import List, Dict, Optional, Tuple
import redis
import requests
import json

>>>>>>> 71cf9b46
import traceback
import time
import random

# Configure logging
logging.basicConfig(level=logging.INFO)
logger = logging.getLogger(__name__)

# Ensure potential local Dia paths are available before attempting import
POTENTIAL_DIA_PATHS = [
    "/app/dia_model",
    "/app/dia_hf_repo",
    "/app/dia_github",
    "/app/dia",
]
for _p in POTENTIAL_DIA_PATHS:
    if os.path.exists(_p) and _p not in sys.path:
        sys.path.insert(0, _p)

# Service configuration
TRITON_HOST = os.getenv("TRITON_HOST", "triton")
TRITON_PORT = os.getenv("TRITON_PORT", "8000")
TRITON_URL = os.getenv("TRITON_URL", f"http://{TRITON_HOST}:{TRITON_PORT}")
TRITON_REQUEST_TIMEOUT = int(os.getenv("TRITON_REQUEST_TIMEOUT", "5"))

# Model definitions
class DialogueEntry(BaseModel):
    text: str
    speaker: str
    voice_id: Optional[str] = None

class TTSRequest(BaseModel):
    dialogue: List[DialogueEntry]
    job_id: str
    scratchpad: Optional[str] = ""
    voice_mapping: Optional[Dict[str, str]] = {}

# Initialize FastAPI app
app = FastAPI(title="Dia TTS Service")

<<<<<<< HEAD
# Set up OpenTelemetry instrumentation
telemetry = OpenTelemetryInstrumentation()
config = OpenTelemetryConfig(
    service_name="tts-service",
    otlp_endpoint=os.getenv("OTLP_ENDPOINT", "http://jaeger:4317"),
    enable_redis=True,
    enable_requests=True,
)
telemetry.initialize(config, app)

# Job manager for tracking TTS jobs
job_manager = JobStatusManager(ServiceType.TTS, telemetry=telemetry)
=======
# Job manager for tracking TTS jobs
class SimpleJobManager:
    def __init__(self):
        self.jobs = {}
        self.results = {}

        self.seeds = {}

        try:
            self.redis_client = redis.Redis.from_url(REDIS_URL, decode_responses=False)
            self.redis_client.ping()
            self.use_redis = True
            logger.info("Connected to Redis")
        except Exception as e:
            self.redis_client = None
            self.use_redis = False
            logger.info(f"Redis not available, using in-memory storage: {e}")

    def create_job(self, job_id):
        data = {"status": "created", "message": "Job created"}
        if self.use_redis:
            self.redis_client.hset(f"job:{job_id}", mapping=data)
        else:
            self.jobs[job_id] = data

    def update_status(self, job_id, status, message=""):
        data = {"status": status, "message": message}
        if self.use_redis:
            self.redis_client.hset(f"job:{job_id}", mapping=data)
        else:
            self.jobs[job_id] = data
        logger.info(f"Job {job_id}: {status} - {message}")

    def get_status(self, job_id):
        if self.use_redis:
            data = self.redis_client.hgetall(f"job:{job_id}")
            return {k.decode(): v.decode() for k, v in data.items()} if data else None
        else:
            return self.jobs.get(job_id)

    def set_result(self, job_id, result):
        if self.use_redis:
            self.redis_client.set(f"result:{job_id}", result)
        else:
            self.results[job_id] = result

    def set_speaker_seeds(self, job_id: str, seeds: Dict[str, int]):
        if self.use_redis:
            self.redis_client.hset(f"seeds:{job_id}", mapping={k: str(v) for k, v in seeds.items()})
        else:

            self.seeds[job_id] = seeds


    def get_speaker_seeds(self, job_id: str) -> Optional[Dict[str, int]]:
        if self.use_redis:
            data = self.redis_client.hgetall(f"seeds:{job_id}")

            return {k.decode(): int(v.decode()) for k, v in data.items()} if data else None
        else:
            return self.seeds.get(job_id)


    def get_result(self, job_id):
        if self.use_redis:
            return self.redis_client.get(f"result:{job_id}")
        else:
            return self.results.get(job_id)

    def clear_job(self, job_id: str):
        if self.use_redis:
            self.redis_client.delete(f"seeds:{job_id}")
            self.redis_client.delete(f"result:{job_id}")
            self.redis_client.delete(f"job:{job_id}")
        else:
            self.seeds.pop(job_id, None)
            self.results.pop(job_id, None)
            self.jobs.pop(job_id, None)

# Initialize job manager
job_manager = SimpleJobManager()
>>>>>>> 71cf9b46


class DialogueFormatter:
    """Utility to format dialogue into Dia-friendly chunks."""

    def __init__(self, chunk_char_limit: int = 1200):
        self.chunk_char_limit = chunk_char_limit

    def format_chunks(self, dialogue: List[DialogueEntry]) -> Tuple[List[str], Dict[str, str]]:
        """Return chunks of formatted dialogue and the speaker map."""
        speaker_map: Dict[str, str] = {}
        speaker_idx = 1
        chunks: List[str] = []
        current = ""

        for entry in dialogue:
            key = entry.speaker.lower()
            if key not in speaker_map:
                speaker_map[key] = f"[S{speaker_idx}]"
                speaker_idx += 1
            tag = speaker_map[key]
            segment = f"{tag} {entry.text} "
            if len(current) + len(segment) > self.chunk_char_limit and current:
                chunks.append(current.strip())
                current = segment
            else:
                current += segment

        if current.strip():
            chunks.append(current.strip())

        return chunks, speaker_map


# Initialize Dia directly
class DiaTTS:
    def __init__(self):
        self.model = None
        self.is_initialized = False
        self.initialize()

    def initialize(self):
        if self.is_initialized:
            return
        
        logger.info("Initializing Dia TTS engine")
        try:
            # First try to import Dia directly
            self._try_import_dia()
            
            # If that didn't work, try to install it
            if not self.is_initialized:
                self._try_install_dia()
                
            if not self.is_initialized:
                logger.error("Failed to initialize Dia TTS engine")
        except Exception as e:
            logger.error(f"Dia TTS engine initialization failed: {e}")
            logger.error(traceback.format_exc())
    
    def _try_import_dia(self):
        try:
            logger.info("Trying to import Dia model")
            from dia.model import Dia
            
            logger.info("Successfully imported Dia model, initializing")
            try:
                self.model = Dia.from_pretrained("nari-labs/Dia-1.6B")
                logger.info("Successfully initialized Dia model")
                self.is_initialized = True
            except Exception as e:
                logger.error(f"Failed to initialize Dia model: {e}")
        except ImportError as e:
            logger.warning(f"Failed to import Dia module: {e}")
    
    def _try_install_dia(self):
        try:
            logger.info("Trying to install Dia package")
            subprocess.check_call([
                sys.executable, "-m", "pip", "install", 
                "git+https://github.com/nari-labs/dia.git", 
                "--no-deps"
            ])
            
            # Try importing again after installation
            from dia.model import Dia
            
            logger.info("Successfully installed and imported Dia model, initializing")
            self.model = Dia.from_pretrained("nari-labs/Dia-1.6B")
            logger.info("Successfully initialized Dia model after installation")
            self.is_initialized = True
        except Exception as e:
            logger.error(f"Failed to install Dia package: {e}")
    
    def format_input(self, dialogue: List[DialogueEntry]) -> str:
        """Format dialogue entries into a single text with speaker tags."""
        text = ""
        speaker_map = {}
        speaker_idx = 1
        for entry in dialogue:
            key = entry.speaker.lower()
            if key not in speaker_map:
                speaker_map[key] = f"[S{speaker_idx}]"
                speaker_idx += 1
            tag = speaker_map[key]
            text += f"{tag} {entry.text} "
        return text.strip()

    def format_chunks(self, dialogue: List[DialogueEntry], max_chars: int = 1200) -> (List[str], Dict[str, str]):
        """Return formatted text chunks and speaker mapping."""
        speaker_map: Dict[str, str] = {}
        speaker_idx = 1
        chunks: List[str] = []
        current = ""
        for entry in dialogue:
            key = entry.speaker.lower()
            if key not in speaker_map:
                speaker_map[key] = f"[S{speaker_idx}]"
                speaker_idx += 1
            tag = speaker_map[key]
            segment = f"{tag} {entry.text} "
            if len(current) + len(segment) > max_chars and current:
                chunks.append(current.strip())
                current = segment
            else:
                current += segment
        if current:
            chunks.append(current.strip())
        return chunks, speaker_map
    

    def generate_speech(self, text, speaker_seeds: Optional[Dict[str, int]] = None):


        """Generate speech from input text."""

        if not self.is_initialized or self.model is None:
            raise RuntimeError("Dia TTS engine is not initialized")

        logger.info(f"Generating speech: {text[:50]}...")
        try:
            import torch
            import soundfile as sf
            import io


            if speaker_seeds:
                combined_seed = sum(speaker_seeds.values()) % (2**32 - 1)
                torch.manual_seed(combined_seed)
                random.seed(combined_seed)


            with torch.no_grad():
                if speaker_seeds and "speaker_seeds" in self.model.generate.__code__.co_varnames:
                    output = self.model.generate(text, speaker_seeds=list(speaker_seeds.values()))

                else:
                    output = self.model.generate(text)
            
            # Get the sample rate, or use default
            sample_rate = getattr(self.model, "sample_rate", 44100)
            
            # Convert to audio file
            audio_buffer = io.BytesIO()
            sf.write(audio_buffer, output, sample_rate, format="mp3")
            audio_buffer.seek(0)
            
            return audio_buffer.read()
        except Exception as e:
            logger.error(f"Speech generation failed: {e}")
            logger.error(traceback.format_exc())
            raise RuntimeError(f"Failed to generate speech: {e}")


def chunk_dialogue(dialogue: List[DialogueEntry], max_chars: int = 4000) -> List[List[DialogueEntry]]:
    """Split dialogue into chunks that stay under a character limit."""
    chunks: List[List[DialogueEntry]] = []
    current: List[DialogueEntry] = []
    length = 0

    for entry in dialogue:
        approx_len = len(entry.text) + 10
        if length + approx_len > max_chars and current:
            chunks.append(current)
            current = [entry]
            length = approx_len
        else:
            current.append(entry)
            length += approx_len

    if current:
        chunks.append(current)

    return chunks

# Triton TTS client
class TritonTTSClient:
    def __init__(self, url=f"{TRITON_URL}/v2/models/dia-1.6b/infer"):
        self.url = url
        self.timeout = TRITON_REQUEST_TIMEOUT
        logger.info(f"Initialized Triton TTS client with URL: {self.url} (timeout: {self.timeout}s)")
    
    def format_input(self, dialogue: List[DialogueEntry]) -> str:
        """Format dialogue entries into a single text with speaker tags."""
        text = ""
        speaker_map = {}
        speaker_idx = 1
        for entry in dialogue:
            key = entry.speaker.lower()
            if key not in speaker_map:
                speaker_map[key] = f"[S{speaker_idx}]"
                speaker_idx += 1
            tag = speaker_map[key]
            text += f"{tag} {entry.text} "
        return text.strip()
    
    async def generate_speech(self, input_text: str, speaker_seeds: Optional[Dict[str, int]] = None) -> bytes:
        """Generate speech using Triton inference server."""
        logger.info(f"Sending request to Triton server: {self.url}")
        payload = {
            "inputs": [
                {
                    "name": "INPUT_TEXT",
                    "shape": [1],
                    "datatype": "BYTES",
                    "data": [input_text]
                }
            ],
            "outputs": [{"name": "OUTPUT_AUDIO"}]
        }
        
        try:
            response = requests.post(
                self.url, 
                headers={"Content-Type": "application/json"}, 
                data=json.dumps(payload),
                timeout=self.timeout
            )
            response.raise_for_status()
            return response.content
        except Exception as e:
            logger.error(f"Triton request failed: {e}")
            raise RuntimeError(f"Failed to generate speech via Triton: {e}")

# Initialize TTS engine and clients
dia_tts = DiaTTS()
local_tts_available = dia_tts.is_initialized

# Initialize Dia when the application starts to avoid first-request delays
@app.on_event("startup")
async def startup_event():
    if not dia_tts.is_initialized:
        logger.info("Startup: initializing Dia TTS engine")
        dia_tts.initialize()
        logger.info(f"Dia initialization status: {dia_tts.is_initialized}")

# Initialize Triton client
primary_tts_client = None
try:
    logger.info("Initializing Triton TTS client")
    
    # Quick connection test
    health_url = f"{TRITON_URL}/v2/health/ready"
    logger.info(f"Testing Triton connection: {health_url}")
    
    try:
        health_response = requests.get(health_url, timeout=TRITON_REQUEST_TIMEOUT)
        if health_response.status_code == 200:
            logger.info("Triton server is reachable")
            primary_tts_client = TritonTTSClient()
            
            # Test request
            test_response = requests.post(
                primary_tts_client.url,
                headers={"Content-Type": "application/json"},
                data=json.dumps({
                    "inputs": [{"name": "INPUT_TEXT", "shape": [1], "datatype": "BYTES", "data": ["[S1] Test."]}],
                    "outputs": [{"name": "OUTPUT_AUDIO"}]
                }),
                timeout=TRITON_REQUEST_TIMEOUT
            )
            
            if test_response.status_code == 200:
                logger.info("Triton TTS client initialized successfully")
            else:
                logger.warning(f"Triton test request failed: {test_response.status_code}")
                primary_tts_client = None
        else:
            logger.warning(f"Triton health check failed: {health_response.status_code}")
            primary_tts_client = None
    except Exception as e:
        logger.warning(f"Triton connection test failed: {e}")
        primary_tts_client = None
except Exception as e:
    logger.warning(f"Failed to initialize Triton client: {e}")
    primary_tts_client = None

# API endpoints
@app.post("/generate_tts", status_code=202)
async def generate_tts(request: TTSRequest, background_tasks: BackgroundTasks):
    """Generate TTS audio from dialogue text."""
    job_id = request.job_id
    logger.info(f"Received TTS request for job {job_id} with {len(request.dialogue)} entries")
    
    if not primary_tts_client and not local_tts_available:
        raise HTTPException(
            status_code=503, 
            detail="No TTS services available. Both Triton and local Dia failed to initialize."
        )
    
    background_tasks.add_task(process_job, job_id, request)
    return {"job_id": job_id}

async def process_job(job_id: str, request: TTSRequest):
    """Process a TTS job."""
    try:
        job_manager.create_job(job_id)
<<<<<<< HEAD
        job_manager.update_status(job_id, JobStatus.PROCESSING, "Processing TTS request")
=======
        job_manager.update_status(job_id, JobStatus.RUNNING, "Processing TTS request")

>>>>>>> 71cf9b46
        
        formatter = DialogueFormatter()
        chunks, speaker_map = formatter.format_chunks(request.dialogue)

        seeds = job_manager.get_speaker_seeds(job_id)
        if seeds is None:
            seeds = {name: random.randint(0, 2**32 - 1) for name in speaker_map.keys()}
            job_manager.set_speaker_seeds(job_id, seeds)

        audio_parts: List[bytes] = []


        if primary_tts_client:
            logger.info("Using Triton for TTS generation")
            client_type = "Triton"
<<<<<<< HEAD
            formatted_text = primary_tts_client.format_input(request.dialogue)
            
            try:
                job_manager.update_status(job_id, JobStatus.PROCESSING, "Generating speech using Triton")
                audio_data = await primary_tts_client.generate_speech(formatted_text)
            except Exception as e:
                logger.warning(f"Triton TTS generation failed: {e}, trying local fallback")
                if local_tts_available:
                    client_type = "Local Dia"
                    job_manager.update_status(job_id, JobStatus.PROCESSING, "Triton failed, using local Dia")
                    formatted_text = dia_tts.format_input(request.dialogue)
                    audio_data = dia_tts.generate_speech(formatted_text)
                else:
                    raise
        elif local_tts_available:
            logger.info("Using local Dia for TTS generation")
            client_type = "Local Dia"
            job_manager.update_status(job_id, JobStatus.PROCESSING, "Generating speech using local Dia")
            formatted_text = dia_tts.format_input(request.dialogue)
            audio_data = dia_tts.generate_speech(formatted_text)
=======

            for chunk in chunks:
                job_manager.update_status(job_id, JobStatus.RUNNING, "Generating speech using Triton")
                try:
                    audio_chunk = await primary_tts_client.generate_speech(chunk, speaker_seeds=seeds)
                except Exception as e:
                    logger.warning(f"Triton TTS generation failed: {e}, trying local fallback")
                    if local_tts_available:
                        client_type = "Local Dia"
                        audio_chunk = dia_tts.generate_speech(chunk, speaker_seeds=seeds)
                    else:
                        raise
                audio_parts.append(audio_chunk)
        elif local_tts_available:
            logger.info("Using local Dia for TTS generation")
            client_type = "Local Dia"
            job_manager.update_status(job_id, JobStatus.RUNNING, "Generating speech using local Dia")
            for chunk in chunks:
                audio_chunk = dia_tts.generate_speech(chunk, speaker_seeds=seeds)
                audio_parts.append(audio_chunk)
>>>>>>> 71cf9b46
        else:
            raise RuntimeError("No TTS services available")

        audio_data = b"".join(audio_parts)
        
        # Save the result
        logger.info(f"Audio generated successfully using {client_type}")
        job_manager.set_result(job_id, audio_data)
        job_manager.update_status(job_id, JobStatus.COMPLETED, "TTS complete")
        job_manager.clear_job(job_id)
    
    except Exception as e:
        logger.error(f"Job {job_id} failed: {e}")
        job_manager.update_status(job_id, JobStatus.FAILED, str(e))

@app.get("/status/{job_id}")
async def get_status(job_id: str):
    """Get the status of a TTS job."""
    try:
        return job_manager.get_status(job_id)
    except ValueError:
        raise HTTPException(404, "Job not found")

@app.get("/output/{job_id}")
async def get_output(job_id: str):
    """Get the audio output of a completed TTS job."""
    result = job_manager.get_result(job_id)
    if not result:
        raise HTTPException(404, "Result not found")
    return Response(
        content=result,
        media_type="audio/mpeg",
        headers={"Content-Disposition": f"attachment; filename={job_id}.mp3"}
    )

@app.get("/health")
async def health():
    """Health check endpoint."""
    triton_status = "up" if primary_tts_client else "down"
    local_status = "up" if local_tts_available else "down"
    overall_status = "healthy" if triton_status == "up" or local_status == "up" else "unhealthy"
    
    return {
        "status": overall_status,
        "triton": triton_status,
        "local_dia": local_status,
        "timestamp": time.time()
    }

if __name__ == "__main__":
    import uvicorn
    uvicorn.run(app, host="0.0.0.0", port=8889)<|MERGE_RESOLUTION|>--- conflicted
+++ resolved
@@ -4,20 +4,14 @@
 import logging
 from fastapi import FastAPI, BackgroundTasks, HTTPException, Response
 from pydantic import BaseModel
-<<<<<<< HEAD
+
 from typing import List, Dict, Optional
 from shared.job import JobStatusManager
 from shared.otel import OpenTelemetryInstrumentation, OpenTelemetryConfig
 from shared.api_types import ServiceType, JobStatus
 import requests
 import json
-=======
-from typing import List, Dict, Optional, Tuple
-import redis
-import requests
-import json
-
->>>>>>> 71cf9b46
+
 import traceback
 import time
 import random
@@ -58,7 +52,7 @@
 # Initialize FastAPI app
 app = FastAPI(title="Dia TTS Service")
 
-<<<<<<< HEAD
+
 # Set up OpenTelemetry instrumentation
 telemetry = OpenTelemetryInstrumentation()
 config = OpenTelemetryConfig(
@@ -71,89 +65,7 @@
 
 # Job manager for tracking TTS jobs
 job_manager = JobStatusManager(ServiceType.TTS, telemetry=telemetry)
-=======
-# Job manager for tracking TTS jobs
-class SimpleJobManager:
-    def __init__(self):
-        self.jobs = {}
-        self.results = {}
-
-        self.seeds = {}
-
-        try:
-            self.redis_client = redis.Redis.from_url(REDIS_URL, decode_responses=False)
-            self.redis_client.ping()
-            self.use_redis = True
-            logger.info("Connected to Redis")
-        except Exception as e:
-            self.redis_client = None
-            self.use_redis = False
-            logger.info(f"Redis not available, using in-memory storage: {e}")
-
-    def create_job(self, job_id):
-        data = {"status": "created", "message": "Job created"}
-        if self.use_redis:
-            self.redis_client.hset(f"job:{job_id}", mapping=data)
-        else:
-            self.jobs[job_id] = data
-
-    def update_status(self, job_id, status, message=""):
-        data = {"status": status, "message": message}
-        if self.use_redis:
-            self.redis_client.hset(f"job:{job_id}", mapping=data)
-        else:
-            self.jobs[job_id] = data
-        logger.info(f"Job {job_id}: {status} - {message}")
-
-    def get_status(self, job_id):
-        if self.use_redis:
-            data = self.redis_client.hgetall(f"job:{job_id}")
-            return {k.decode(): v.decode() for k, v in data.items()} if data else None
-        else:
-            return self.jobs.get(job_id)
-
-    def set_result(self, job_id, result):
-        if self.use_redis:
-            self.redis_client.set(f"result:{job_id}", result)
-        else:
-            self.results[job_id] = result
-
-    def set_speaker_seeds(self, job_id: str, seeds: Dict[str, int]):
-        if self.use_redis:
-            self.redis_client.hset(f"seeds:{job_id}", mapping={k: str(v) for k, v in seeds.items()})
-        else:
-
-            self.seeds[job_id] = seeds
-
-
-    def get_speaker_seeds(self, job_id: str) -> Optional[Dict[str, int]]:
-        if self.use_redis:
-            data = self.redis_client.hgetall(f"seeds:{job_id}")
-
-            return {k.decode(): int(v.decode()) for k, v in data.items()} if data else None
-        else:
-            return self.seeds.get(job_id)
-
-
-    def get_result(self, job_id):
-        if self.use_redis:
-            return self.redis_client.get(f"result:{job_id}")
-        else:
-            return self.results.get(job_id)
-
-    def clear_job(self, job_id: str):
-        if self.use_redis:
-            self.redis_client.delete(f"seeds:{job_id}")
-            self.redis_client.delete(f"result:{job_id}")
-            self.redis_client.delete(f"job:{job_id}")
-        else:
-            self.seeds.pop(job_id, None)
-            self.results.pop(job_id, None)
-            self.jobs.pop(job_id, None)
-
-# Initialize job manager
-job_manager = SimpleJobManager()
->>>>>>> 71cf9b46
+
 
 
 class DialogueFormatter:
@@ -471,12 +383,9 @@
     """Process a TTS job."""
     try:
         job_manager.create_job(job_id)
-<<<<<<< HEAD
+
         job_manager.update_status(job_id, JobStatus.PROCESSING, "Processing TTS request")
-=======
-        job_manager.update_status(job_id, JobStatus.RUNNING, "Processing TTS request")
-
->>>>>>> 71cf9b46
+
         
         formatter = DialogueFormatter()
         chunks, speaker_map = formatter.format_chunks(request.dialogue)
@@ -492,7 +401,7 @@
         if primary_tts_client:
             logger.info("Using Triton for TTS generation")
             client_type = "Triton"
-<<<<<<< HEAD
+
             formatted_text = primary_tts_client.format_input(request.dialogue)
             
             try:
@@ -513,28 +422,7 @@
             job_manager.update_status(job_id, JobStatus.PROCESSING, "Generating speech using local Dia")
             formatted_text = dia_tts.format_input(request.dialogue)
             audio_data = dia_tts.generate_speech(formatted_text)
-=======
-
-            for chunk in chunks:
-                job_manager.update_status(job_id, JobStatus.RUNNING, "Generating speech using Triton")
-                try:
-                    audio_chunk = await primary_tts_client.generate_speech(chunk, speaker_seeds=seeds)
-                except Exception as e:
-                    logger.warning(f"Triton TTS generation failed: {e}, trying local fallback")
-                    if local_tts_available:
-                        client_type = "Local Dia"
-                        audio_chunk = dia_tts.generate_speech(chunk, speaker_seeds=seeds)
-                    else:
-                        raise
-                audio_parts.append(audio_chunk)
-        elif local_tts_available:
-            logger.info("Using local Dia for TTS generation")
-            client_type = "Local Dia"
-            job_manager.update_status(job_id, JobStatus.RUNNING, "Generating speech using local Dia")
-            for chunk in chunks:
-                audio_chunk = dia_tts.generate_speech(chunk, speaker_seeds=seeds)
-                audio_parts.append(audio_chunk)
->>>>>>> 71cf9b46
+
         else:
             raise RuntimeError("No TTS services available")
 
