import os
import subprocess
import sys
import logging
from fastapi import FastAPI, BackgroundTasks, HTTPException, Response
from pydantic import BaseModel

from typing import List, Dict, Optional
<<<<<<< HEAD
from shared.otel import OpenTelemetryInstrumentation, OpenTelemetryConfig
=======

>>>>>>> 96ff2357
import redis
import random
import requests
import json
import traceback
import time
import random

# Configure logging
logging.basicConfig(level=logging.INFO)
logger = logging.getLogger(__name__)

# Ensure potential local Dia paths are available before attempting import
POTENTIAL_DIA_PATHS = [
    "/app/dia_model",
    "/app/dia_hf_repo",
    "/app/dia_github",
    "/app/dia",
]
for _p in POTENTIAL_DIA_PATHS:
    if os.path.exists(_p) and _p not in sys.path:
        sys.path.insert(0, _p)

# Service configuration
TRITON_HOST = os.getenv("TRITON_HOST", "triton")
TRITON_PORT = os.getenv("TRITON_PORT", "8000")
TRITON_URL = os.getenv("TRITON_URL", f"http://{TRITON_HOST}:{TRITON_PORT}")
TRITON_REQUEST_TIMEOUT = int(os.getenv("TRITON_REQUEST_TIMEOUT", "5"))

# Model definitions
class DialogueEntry(BaseModel):
    text: str
    speaker: str
    voice_id: Optional[str] = None

class TTSRequest(BaseModel):
    dialogue: List[DialogueEntry]
    job_id: str
    scratchpad: Optional[str] = ""
    voice_mapping: Optional[Dict[str, str]] = {}

# Initialize FastAPI app
app = FastAPI(title="Dia TTS Service")

<<<<<<< HEAD
# Set up OpenTelemetry instrumentation
telemetry = OpenTelemetryInstrumentation()
config = OpenTelemetryConfig(
    service_name="dia-tts-service",
=======

# Set up OpenTelemetry instrumentation
telemetry = OpenTelemetryInstrumentation()
config = OpenTelemetryConfig(
    service_name="tts-service",
>>>>>>> 96ff2357
    otlp_endpoint=os.getenv("OTLP_ENDPOINT", "http://jaeger:4317"),
    enable_redis=True,
    enable_requests=True,
)
telemetry.initialize(config, app)

# Job manager for tracking TTS jobs

class SimpleJobManager:
    def __init__(self):
        self.jobs = {}
        self.results = {}
        self.speaker_seeds = {}
        try:
            self.redis_client = redis.Redis.from_url(REDIS_URL, decode_responses=False)
            self.redis_client.ping()
            self.use_redis = True
            logger.info("Connected to Redis")
        except Exception as e:
            self.redis_client = None
            self.use_redis = False
            logger.info(f"Redis not available, using in-memory storage: {e}")

    def create_job(self, job_id):
        data = {"status": "created", "message": "Job created"}
        if self.use_redis:
            self.redis_client.hset(f"job:{job_id}", mapping=data)
        else:
            self.jobs[job_id] = data




class DialogueFormatter:
    """Utility to format dialogue into Dia-friendly chunks."""

    def __init__(self, chunk_char_limit: int = 1200):
        self.chunk_char_limit = chunk_char_limit

    def format_chunks(self, dialogue: List[DialogueEntry]) -> tuple[List[str], Dict[str, str]]:
        """Return chunks of formatted dialogue and the speaker map."""
        speaker_map: Dict[str, str] = {}
        speaker_idx = 1
        chunks: List[str] = []
        current = ""

        for entry in dialogue:
            key = entry.speaker.lower()
            if key not in speaker_map:
                speaker_map[key] = f"[S{speaker_idx}]"
                speaker_idx += 1
            tag = speaker_map[key]
            segment = f"{tag} {entry.text} "
            if len(current) + len(segment) > self.chunk_char_limit and current:
                chunks.append(current.strip())
                current = segment
            else:
                current += segment

        if current.strip():
            chunks.append(current.strip())

        return chunks, speaker_map


    def set_speaker_seeds(self, job_id: str, seeds: Dict[str, int]):
        if self.use_redis:
            self.redis_client.hset(f"seeds:{job_id}", mapping={k: str(v) for k, v in seeds.items()})
        else:
            self.speaker_seeds[job_id] = seeds

    def get_speaker_seeds(self, job_id: str) -> Optional[Dict[str, int]]:
        if self.use_redis:
            data = self.redis_client.hgetall(f"seeds:{job_id}")
            if data:
                return {k.decode(): int(v.decode()) for k, v in data.items()}
            return None
        return self.speaker_seeds.get(job_id)

    def clear_speaker_seeds(self, job_id: str):
        if self.use_redis:
            self.redis_client.delete(f"seeds:{job_id}")
        else:
            self.speaker_seeds.pop(job_id, None)

# Initialize job manager
job_manager = SimpleJobManager()


# Initialize Dia directly
class DiaTTS:
    def __init__(self):
        self.model = None
        self.is_initialized = False
        self.initialize()

    def initialize(self):
        if self.is_initialized:
            return
        
        logger.info("Initializing Dia TTS engine")
        try:
            # First try to import Dia directly
            self._try_import_dia()
            
            # If that didn't work, try to install it
            if not self.is_initialized:
                self._try_install_dia()
                
            if not self.is_initialized:
                logger.error("Failed to initialize Dia TTS engine")
        except Exception as e:
            logger.error(f"Dia TTS engine initialization failed: {e}")
            logger.error(traceback.format_exc())
    
    def _try_import_dia(self):
        try:
            logger.info("Trying to import Dia model")
            from dia.model import Dia
            
            logger.info("Successfully imported Dia model, initializing")
            try:
                self.model = Dia.from_pretrained("nari-labs/Dia-1.6B")
                logger.info("Successfully initialized Dia model")
                self.is_initialized = True
            except Exception as e:
                logger.error(f"Failed to initialize Dia model: {e}")
        except ImportError as e:
            logger.warning(f"Failed to import Dia module: {e}")
    
    def _try_install_dia(self):
        try:
            logger.info("Trying to install Dia package")
            subprocess.check_call([
                sys.executable,
                "-m",
                "pip",
                "install",
                "git+https://github.com/nari-labs/dia.git",
                "--no-deps",
            ])
            
            # Try importing again after installation
            from dia.model import Dia
            
            logger.info("Successfully installed and imported Dia model, initializing")
            self.model = Dia.from_pretrained("nari-labs/Dia-1.6B")
            logger.info("Successfully initialized Dia model after installation")
            self.is_initialized = True
        except Exception as e:
            logger.error(f"Failed to install Dia package: {e}")
    
    def format_input(self, dialogue: List[DialogueEntry]) -> str:
        """Format dialogue entries into a single text with speaker tags."""
        text = ""
        speaker_map = {}
        speaker_idx = 1
        for entry in dialogue:
            key = entry.speaker.lower()
            if key not in speaker_map:
                speaker_map[key] = f"[S{speaker_idx}]"
                speaker_idx += 1
            tag = speaker_map[key]
            text += f"{tag} {entry.text} "
        return text.strip()

    def format_chunks(self, dialogue: List[DialogueEntry], max_chars: int = 1200) -> (List[str], Dict[str, str]):
        """Return formatted text chunks and speaker mapping."""
        speaker_map: Dict[str, str] = {}
        speaker_idx = 1
        chunks: List[str] = []
        current = ""
        for entry in dialogue:
            key = entry.speaker.lower()
            if key not in speaker_map:
                speaker_map[key] = f"[S{speaker_idx}]"
                speaker_idx += 1
            tag = speaker_map[key]
            segment = f"{tag} {entry.text} "
            if len(current) + len(segment) > max_chars and current:
                chunks.append(current.strip())
                current = segment
            else:
                current += segment
        if current:
            chunks.append(current.strip())
        return chunks, speaker_map

    def generate_speech(self, text, speaker_seeds: Optional[Dict[str, int]] = None):
        """Generate speech from input text using optional speaker seeds."""

        if not self.is_initialized or self.model is None:
            raise RuntimeError("Dia TTS engine is not initialized")

        logger.info(f"Generating speech: {text[:50]}...")
        try:
            import torch
            import soundfile as sf
            import io


            if speaker_seeds:
                combined_seed = sum(speaker_seeds.values()) % (2**32 - 1)
                torch.manual_seed(combined_seed)
                random.seed(combined_seed)


            with torch.no_grad():
                if speaker_seeds and "speaker_seeds" in self.model.generate.__code__.co_varnames:
                    output = self.model.generate(text, speaker_seeds=list(speaker_seeds.values()))

                else:
                    if speaker_seeds:
                        seed = sum(speaker_seeds.values()) % (2**32 - 1)
                        torch.manual_seed(seed)
                        try:
                            import numpy as np
                            np.random.seed(seed)
                        except Exception:
                            pass

                    output = self.model.generate(text)
            
            # Get the sample rate, or use default
            sample_rate = getattr(self.model, "sample_rate", 44100)
            
            # Convert to audio file
            audio_buffer = io.BytesIO()
            sf.write(audio_buffer, output, sample_rate, format="mp3")
            audio_buffer.seek(0)
            
            return audio_buffer.read()
        except Exception as e:
            logger.error(f"Speech generation failed: {e}")
            logger.error(traceback.format_exc())
            raise RuntimeError(f"Failed to generate speech: {e}")


def chunk_dialogue(dialogue: List[DialogueEntry], max_chars: int = 4000) -> List[List[DialogueEntry]]:

    """Split dialogue into chunks under a character limit."""
    chunks: List[List[DialogueEntry]] = []
    current: List[DialogueEntry] = []
    length = 0
    for entry in dialogue:
        approx = len(entry.text) + 10
        if length + approx > max_chars and current:
            chunks.append(current)
            current = [entry]
            length = approx
        else:
            current.append(entry)
            length += approx
    if current:
        chunks.append(current)

    return chunks

# Triton TTS client
class TritonTTSClient:
    def __init__(self, url=f"{TRITON_URL}/v2/models/dia-1.6b/infer"):
        self.url = url
        self.timeout = TRITON_REQUEST_TIMEOUT
        logger.info(f"Initialized Triton TTS client with URL: {self.url} (timeout: {self.timeout}s)")
    
    def format_input(self, dialogue: List[DialogueEntry]) -> str:
        """Format dialogue entries into a single text with speaker tags."""
        text = ""
        speaker_map = {}
        speaker_idx = 1
        for entry in dialogue:
            key = entry.speaker.lower()
            if key not in speaker_map:
                speaker_map[key] = f"[S{speaker_idx}]"
                speaker_idx += 1
            tag = speaker_map[key]
            text += f"{tag} {entry.text} "
        return text.strip()
    
    async def generate_speech(self, input_text: str, speaker_seeds: Optional[Dict[str, int]] = None) -> bytes:
        """Generate speech using Triton inference server."""
        logger.info(f"Sending request to Triton server: {self.url}")
        payload = {
            "inputs": [
                {
                    "name": "INPUT_TEXT",
                    "shape": [1],
                    "datatype": "BYTES",
                    "data": [input_text]
                }
            ],
            "outputs": [{"name": "OUTPUT_AUDIO"}]
        }
        
        try:
            response = requests.post(
                self.url, 
                headers={"Content-Type": "application/json"}, 
                data=json.dumps(payload),
                timeout=self.timeout
            )
            response.raise_for_status()
            return response.content
        except Exception as e:
            logger.error(f"Triton request failed: {e}")
            raise RuntimeError(f"Failed to generate speech via Triton: {e}")

# Initialize TTS engine and clients
dia_tts = DiaTTS()
local_tts_available = dia_tts.is_initialized

# Initialize Dia when the application starts to avoid first-request delays
@app.on_event("startup")
async def startup_event():
    if not dia_tts.is_initialized:
        logger.info("Startup: initializing Dia TTS engine")
        dia_tts.initialize()
        logger.info(f"Dia initialization status: {dia_tts.is_initialized}")

# Initialize Triton client
primary_tts_client = None
try:
    logger.info("Initializing Triton TTS client")
    
    # Quick connection test
    health_url = f"{TRITON_URL}/v2/health/ready"
    logger.info(f"Testing Triton connection: {health_url}")
    
    try:
        health_response = requests.get(health_url, timeout=TRITON_REQUEST_TIMEOUT)
        if health_response.status_code == 200:
            logger.info("Triton server is reachable")
            primary_tts_client = TritonTTSClient()
            
            # Test request
            test_response = requests.post(
                primary_tts_client.url,
                headers={"Content-Type": "application/json"},
                data=json.dumps({
                    "inputs": [{"name": "INPUT_TEXT", "shape": [1], "datatype": "BYTES", "data": ["[S1] Test."]}],
                    "outputs": [{"name": "OUTPUT_AUDIO"}]
                }),
                timeout=TRITON_REQUEST_TIMEOUT
            )
            
            if test_response.status_code == 200:
                logger.info("Triton TTS client initialized successfully")
            else:
                logger.warning(f"Triton test request failed: {test_response.status_code}")
                primary_tts_client = None
        else:
            logger.warning(f"Triton health check failed: {health_response.status_code}")
            primary_tts_client = None
    except Exception as e:
        logger.warning(f"Triton connection test failed: {e}")
        primary_tts_client = None
except Exception as e:
    logger.warning(f"Failed to initialize Triton client: {e}")
    primary_tts_client = None

# API endpoints
@app.post("/generate_tts", status_code=202)
async def generate_tts(request: TTSRequest, background_tasks: BackgroundTasks):
    """Generate TTS audio from dialogue text."""
    job_id = request.job_id
    logger.info(f"Received TTS request for job {job_id} with {len(request.dialogue)} entries")
    
    if not primary_tts_client and not local_tts_available:
        raise HTTPException(
            status_code=503, 
            detail="No TTS services available. Both Triton and local Dia failed to initialize."
        )
    
    background_tasks.add_task(process_job, job_id, request)
    return {"job_id": job_id}

async def process_job(job_id: str, request: TTSRequest):
    """Process a TTS job."""
    try:
        job_manager.create_job(job_id)

        job_manager.update_status(job_id, JobStatus.PROCESSING, "Processing TTS request")

        

        seeds = job_manager.get_speaker_seeds(job_id)
        if seeds is None:
            seeds = {"speaker-1": random.randint(0, 2**32 - 1), "speaker-2": random.randint(0, 2**32 - 1)}
            job_manager.set_speaker_seeds(job_id, seeds)

        chunks = chunk_dialogue(request.dialogue)
        audio_chunks: List[bytes] = []


        if primary_tts_client:
            logger.info("Using Triton for TTS generation")
            client_type = "Triton"

            for idx, chunk in enumerate(chunks):
                formatted_text = primary_tts_client.format_input(chunk)
                try:
                    job_manager.update_status(job_id, JobStatus.RUNNING, f"Generating speech chunk {idx+1}/{len(chunks)} via Triton")
                    audio_chunk = await primary_tts_client.generate_speech(formatted_text)
                    audio_chunks.append(audio_chunk)
                except Exception as e:
                    logger.warning(f"Triton chunk {idx+1} failed: {e}")
                    if local_tts_available:
                        client_type = "Local Dia"
                        formatted_text = dia_tts.format_input(chunk)
                        audio_chunk = dia_tts.generate_speech(formatted_text, speaker_seeds=seeds)
                        audio_chunks.append(audio_chunk)
                    else:
                        raise
        elif local_tts_available:
            logger.info("Using local Dia for TTS generation")
            client_type = "Local Dia"
            job_manager.update_status(job_id, JobStatus.RUNNING, "Generating speech using local Dia")
            for idx, chunk in enumerate(chunks):
                formatted_text = dia_tts.format_input(chunk)
                audio_chunk = dia_tts.generate_speech(formatted_text, speaker_seeds=seeds)
                audio_chunks.append(audio_chunk)
        else:
            raise RuntimeError("No TTS services available")

        audio_data = b"".join(audio_chunks)
        job_manager.clear_speaker_seeds(job_id)

        
        # Save the result
        logger.info(f"Audio generated successfully using {client_type}")
        job_manager.set_result(job_id, audio_data)
        job_manager.update_status(job_id, JobStatus.COMPLETED, "TTS complete")
        job_manager.clear_job(job_id)
    
    except Exception as e:
        logger.error(f"Job {job_id} failed: {e}")
        job_manager.update_status(job_id, JobStatus.FAILED, str(e))

@app.get("/status/{job_id}")
async def get_status(job_id: str):
    """Get the status of a TTS job."""
    try:
        return job_manager.get_status(job_id)
    except ValueError:
        raise HTTPException(404, "Job not found")

@app.get("/output/{job_id}")
async def get_output(job_id: str):
    """Get the audio output of a completed TTS job."""
    result = job_manager.get_result(job_id)
    if not result:
        raise HTTPException(404, "Result not found")
    return Response(
        content=result,
        media_type="audio/mpeg",
        headers={"Content-Disposition": f"attachment; filename={job_id}.mp3"}
    )

@app.get("/health")
async def health():
    """Health check endpoint."""
    triton_status = "up" if primary_tts_client else "down"
    local_status = "up" if local_tts_available else "down"
    overall_status = "healthy" if triton_status == "up" or local_status == "up" else "unhealthy"
    
    return {
        "status": overall_status,
        "triton": triton_status,
        "local_dia": local_status,
        "timestamp": time.time()
    }

if __name__ == "__main__":
    import uvicorn
    uvicorn.run(app, host="0.0.0.0", port=8889)<|MERGE_RESOLUTION|>--- conflicted
+++ resolved
@@ -6,11 +6,8 @@
 from pydantic import BaseModel
 
 from typing import List, Dict, Optional
-<<<<<<< HEAD
+
 from shared.otel import OpenTelemetryInstrumentation, OpenTelemetryConfig
-=======
-
->>>>>>> 96ff2357
 import redis
 import random
 import requests
@@ -55,18 +52,12 @@
 # Initialize FastAPI app
 app = FastAPI(title="Dia TTS Service")
 
-<<<<<<< HEAD
+
 # Set up OpenTelemetry instrumentation
 telemetry = OpenTelemetryInstrumentation()
 config = OpenTelemetryConfig(
     service_name="dia-tts-service",
-=======
-
-# Set up OpenTelemetry instrumentation
-telemetry = OpenTelemetryInstrumentation()
-config = OpenTelemetryConfig(
-    service_name="tts-service",
->>>>>>> 96ff2357
+
     otlp_endpoint=os.getenv("OTLP_ENDPOINT", "http://jaeger:4317"),
     enable_redis=True,
     enable_requests=True,
