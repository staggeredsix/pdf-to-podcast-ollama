import os
import subprocess
import sys
import logging
from fastapi import FastAPI, BackgroundTasks, HTTPException, Response
from pydantic import BaseModel

from typing import List, Dict, Optional

import redis
import random
import requests
import json
<<<<<<< HEAD
=======

>>>>>>> 77b174b0
import traceback
import time
import random

# Configure logging
logging.basicConfig(level=logging.INFO)
logger = logging.getLogger(__name__)

# Ensure potential local Dia paths are available before attempting import
POTENTIAL_DIA_PATHS = [
    "/app/dia_model",
    "/app/dia_hf_repo",
    "/app/dia_github",
    "/app/dia",
]
for _p in POTENTIAL_DIA_PATHS:
    if os.path.exists(_p) and _p not in sys.path:
        sys.path.insert(0, _p)

# Service configuration
TRITON_HOST = os.getenv("TRITON_HOST", "triton")
TRITON_PORT = os.getenv("TRITON_PORT", "8000")
TRITON_URL = os.getenv("TRITON_URL", f"http://{TRITON_HOST}:{TRITON_PORT}")
TRITON_REQUEST_TIMEOUT = int(os.getenv("TRITON_REQUEST_TIMEOUT", "5"))

# Model definitions
class DialogueEntry(BaseModel):
    text: str
    speaker: str
    voice_id: Optional[str] = None

class TTSRequest(BaseModel):
    dialogue: List[DialogueEntry]
    job_id: str
    scratchpad: Optional[str] = ""
    voice_mapping: Optional[Dict[str, str]] = {}

# Initialize FastAPI app
app = FastAPI(title="Dia TTS Service")


# Set up OpenTelemetry instrumentation
telemetry = OpenTelemetryInstrumentation()
config = OpenTelemetryConfig(
    service_name="tts-service",
    otlp_endpoint=os.getenv("OTLP_ENDPOINT", "http://jaeger:4317"),
    enable_redis=True,
    enable_requests=True,
)
telemetry.initialize(config, app)

# Job manager for tracking TTS jobs

class SimpleJobManager:
    def __init__(self):
        self.jobs = {}
        self.results = {}
        self.speaker_seeds = {}
        try:
            self.redis_client = redis.Redis.from_url(REDIS_URL, decode_responses=False)
            self.redis_client.ping()
            self.use_redis = True
            logger.info("Connected to Redis")
        except Exception as e:
            self.redis_client = None
            self.use_redis = False
            logger.info(f"Redis not available, using in-memory storage: {e}")

    def create_job(self, job_id):
        data = {"status": "created", "message": "Job created"}
        if self.use_redis:
            self.redis_client.hset(f"job:{job_id}", mapping=data)
        else:
            self.jobs[job_id] = data




class DialogueFormatter:
    """Utility to format dialogue into Dia-friendly chunks."""

    def __init__(self, chunk_char_limit: int = 1200):
        self.chunk_char_limit = chunk_char_limit

    def format_chunks(self, dialogue: List[DialogueEntry]) -> tuple[List[str], Dict[str, str]]:
        """Return chunks of formatted dialogue and the speaker map."""
        speaker_map: Dict[str, str] = {}
        speaker_idx = 1
        chunks: List[str] = []
        current = ""

        for entry in dialogue:
            key = entry.speaker.lower()
            if key not in speaker_map:
                speaker_map[key] = f"[S{speaker_idx}]"
                speaker_idx += 1
            tag = speaker_map[key]
            segment = f"{tag} {entry.text} "
            if len(current) + len(segment) > self.chunk_char_limit and current:
                chunks.append(current.strip())
                current = segment
            else:
                current += segment

        if current.strip():
            chunks.append(current.strip())

        return chunks, speaker_map


    def set_speaker_seeds(self, job_id: str, seeds: Dict[str, int]):
        if self.use_redis:
            self.redis_client.hset(f"seeds:{job_id}", mapping={k: str(v) for k, v in seeds.items()})
        else:
            self.speaker_seeds[job_id] = seeds

    def get_speaker_seeds(self, job_id: str) -> Optional[Dict[str, int]]:
        if self.use_redis:
            data = self.redis_client.hgetall(f"seeds:{job_id}")
            if data:
                return {k.decode(): int(v.decode()) for k, v in data.items()}
            return None
        return self.speaker_seeds.get(job_id)

    def clear_speaker_seeds(self, job_id: str):
        if self.use_redis:
            self.redis_client.delete(f"seeds:{job_id}")
        else:
            self.speaker_seeds.pop(job_id, None)

# Initialize job manager
job_manager = SimpleJobManager()


# Initialize Dia directly
class DiaTTS:
    def __init__(self):
        self.model = None
        self.is_initialized = False
        self.initialize()

    def initialize(self):
        if self.is_initialized:
            return
        
        logger.info("Initializing Dia TTS engine")
        try:
            # First try to import Dia directly
            self._try_import_dia()
            
            # If that didn't work, try to install it
            if not self.is_initialized:
                self._try_install_dia()
                
            if not self.is_initialized:
                logger.error("Failed to initialize Dia TTS engine")
        except Exception as e:
            logger.error(f"Dia TTS engine initialization failed: {e}")
            logger.error(traceback.format_exc())
    
    def _try_import_dia(self):
        try:
            logger.info("Trying to import Dia model")
            from dia.model import Dia
            
            logger.info("Successfully imported Dia model, initializing")
            try:
                self.model = Dia.from_pretrained("nari-labs/Dia-1.6B")
                logger.info("Successfully initialized Dia model")
                self.is_initialized = True
            except Exception as e:
                logger.error(f"Failed to initialize Dia model: {e}")
        except ImportError as e:
            logger.warning(f"Failed to import Dia module: {e}")
    
    def _try_install_dia(self):
        try:
            logger.info("Trying to install Dia package")
            subprocess.check_call([
                sys.executable,
                "-m",
                "pip",
                "install",
                "git+https://github.com/nari-labs/dia.git",
                "--no-deps",
            ])
            
            # Try importing again after installation
            from dia.model import Dia
            
            logger.info("Successfully installed and imported Dia model, initializing")
            self.model = Dia.from_pretrained("nari-labs/Dia-1.6B")
            logger.info("Successfully initialized Dia model after installation")
            self.is_initialized = True
        except Exception as e:
            logger.error(f"Failed to install Dia package: {e}")
    
    def format_input(self, dialogue: List[DialogueEntry]) -> str:
        """Format dialogue entries into a single text with speaker tags."""
        text = ""
        speaker_map = {}
        speaker_idx = 1
        for entry in dialogue:
            key = entry.speaker.lower()
            if key not in speaker_map:
                speaker_map[key] = f"[S{speaker_idx}]"
                speaker_idx += 1
            tag = speaker_map[key]
            text += f"{tag} {entry.text} "
        return text.strip()

    def format_chunks(self, dialogue: List[DialogueEntry], max_chars: int = 1200) -> (List[str], Dict[str, str]):
        """Return formatted text chunks and speaker mapping."""
        speaker_map: Dict[str, str] = {}
        speaker_idx = 1
        chunks: List[str] = []
        current = ""
        for entry in dialogue:
            key = entry.speaker.lower()
            if key not in speaker_map:
                speaker_map[key] = f"[S{speaker_idx}]"
                speaker_idx += 1
            tag = speaker_map[key]
            segment = f"{tag} {entry.text} "
            if len(current) + len(segment) > max_chars and current:
                chunks.append(current.strip())
                current = segment
            else:
                current += segment
        if current:
            chunks.append(current.strip())
        return chunks, speaker_map

    def generate_speech(self, text, speaker_seeds: Optional[Dict[str, int]] = None):
        """Generate speech from input text using optional speaker seeds."""

        if not self.is_initialized or self.model is None:
            raise RuntimeError("Dia TTS engine is not initialized")

        logger.info(f"Generating speech: {text[:50]}...")
        try:
            import torch
            import soundfile as sf
            import io


            if speaker_seeds:
                combined_seed = sum(speaker_seeds.values()) % (2**32 - 1)
                torch.manual_seed(combined_seed)
                random.seed(combined_seed)


            with torch.no_grad():
                if speaker_seeds and "speaker_seeds" in self.model.generate.__code__.co_varnames:
                    output = self.model.generate(text, speaker_seeds=list(speaker_seeds.values()))

                else:
                    if speaker_seeds:
                        seed = sum(speaker_seeds.values()) % (2**32 - 1)
                        torch.manual_seed(seed)
                        try:
                            import numpy as np
                            np.random.seed(seed)
                        except Exception:
                            pass

                    output = self.model.generate(text)
            
            # Get the sample rate, or use default
            sample_rate = getattr(self.model, "sample_rate", 44100)
            
            # Convert to audio file
            audio_buffer = io.BytesIO()
            sf.write(audio_buffer, output, sample_rate, format="mp3")
            audio_buffer.seek(0)
            
            return audio_buffer.read()
        except Exception as e:
            logger.error(f"Speech generation failed: {e}")
            logger.error(traceback.format_exc())
            raise RuntimeError(f"Failed to generate speech: {e}")


def chunk_dialogue(dialogue: List[DialogueEntry], max_chars: int = 4000) -> List[List[DialogueEntry]]:

    """Split dialogue into chunks under a character limit."""
    chunks: List[List[DialogueEntry]] = []
    current: List[DialogueEntry] = []
    length = 0
    for entry in dialogue:
        approx = len(entry.text) + 10
        if length + approx > max_chars and current:
            chunks.append(current)
            current = [entry]
            length = approx
        else:
            current.append(entry)
            length += approx
    if current:
        chunks.append(current)

    return chunks

# Triton TTS client
class TritonTTSClient:
    def __init__(self, url=f"{TRITON_URL}/v2/models/dia-1.6b/infer"):
        self.url = url
        self.timeout = TRITON_REQUEST_TIMEOUT
        logger.info(f"Initialized Triton TTS client with URL: {self.url} (timeout: {self.timeout}s)")
    
    def format_input(self, dialogue: List[DialogueEntry]) -> str:
        """Format dialogue entries into a single text with speaker tags."""
        text = ""
        speaker_map = {}
        speaker_idx = 1
        for entry in dialogue:
            key = entry.speaker.lower()
            if key not in speaker_map:
                speaker_map[key] = f"[S{speaker_idx}]"
                speaker_idx += 1
            tag = speaker_map[key]
            text += f"{tag} {entry.text} "
        return text.strip()
    
    async def generate_speech(self, input_text: str, speaker_seeds: Optional[Dict[str, int]] = None) -> bytes:
        """Generate speech using Triton inference server."""
        logger.info(f"Sending request to Triton server: {self.url}")
        payload = {
            "inputs": [
                {
                    "name": "INPUT_TEXT",
                    "shape": [1],
                    "datatype": "BYTES",
                    "data": [input_text]
                }
            ],
            "outputs": [{"name": "OUTPUT_AUDIO"}]
        }
        
        try:
            response = requests.post(
                self.url, 
                headers={"Content-Type": "application/json"}, 
                data=json.dumps(payload),
                timeout=self.timeout
            )
            response.raise_for_status()
            return response.content
        except Exception as e:
            logger.error(f"Triton request failed: {e}")
            raise RuntimeError(f"Failed to generate speech via Triton: {e}")

# Initialize TTS engine and clients
dia_tts = DiaTTS()
local_tts_available = dia_tts.is_initialized

# Initialize Dia when the application starts to avoid first-request delays
@app.on_event("startup")
async def startup_event():
    if not dia_tts.is_initialized:
        logger.info("Startup: initializing Dia TTS engine")
        dia_tts.initialize()
        logger.info(f"Dia initialization status: {dia_tts.is_initialized}")

# Initialize Triton client
primary_tts_client = None
try:
    logger.info("Initializing Triton TTS client")
    
    # Quick connection test
    health_url = f"{TRITON_URL}/v2/health/ready"
    logger.info(f"Testing Triton connection: {health_url}")
    
    try:
        health_response = requests.get(health_url, timeout=TRITON_REQUEST_TIMEOUT)
        if health_response.status_code == 200:
            logger.info("Triton server is reachable")
            primary_tts_client = TritonTTSClient()
            
            # Test request
            test_response = requests.post(
                primary_tts_client.url,
                headers={"Content-Type": "application/json"},
                data=json.dumps({
                    "inputs": [{"name": "INPUT_TEXT", "shape": [1], "datatype": "BYTES", "data": ["[S1] Test."]}],
                    "outputs": [{"name": "OUTPUT_AUDIO"}]
                }),
                timeout=TRITON_REQUEST_TIMEOUT
            )
            
            if test_response.status_code == 200:
                logger.info("Triton TTS client initialized successfully")
            else:
                logger.warning(f"Triton test request failed: {test_response.status_code}")
                primary_tts_client = None
        else:
            logger.warning(f"Triton health check failed: {health_response.status_code}")
            primary_tts_client = None
    except Exception as e:
        logger.warning(f"Triton connection test failed: {e}")
        primary_tts_client = None
except Exception as e:
    logger.warning(f"Failed to initialize Triton client: {e}")
    primary_tts_client = None

# API endpoints
@app.post("/generate_tts", status_code=202)
async def generate_tts(request: TTSRequest, background_tasks: BackgroundTasks):
    """Generate TTS audio from dialogue text."""
    job_id = request.job_id
    logger.info(f"Received TTS request for job {job_id} with {len(request.dialogue)} entries")
    
    if not primary_tts_client and not local_tts_available:
        raise HTTPException(
            status_code=503, 
            detail="No TTS services available. Both Triton and local Dia failed to initialize."
        )
    
    background_tasks.add_task(process_job, job_id, request)
    return {"job_id": job_id}

async def process_job(job_id: str, request: TTSRequest):
    """Process a TTS job."""
    try:
        job_manager.create_job(job_id)

        job_manager.update_status(job_id, JobStatus.PROCESSING, "Processing TTS request")

        

        seeds = job_manager.get_speaker_seeds(job_id)
        if seeds is None:
            seeds = {"speaker-1": random.randint(0, 2**32 - 1), "speaker-2": random.randint(0, 2**32 - 1)}
            job_manager.set_speaker_seeds(job_id, seeds)

        chunks = chunk_dialogue(request.dialogue)
        audio_chunks: List[bytes] = []


        if primary_tts_client:
            logger.info("Using Triton for TTS generation")
            client_type = "Triton"

            for idx, chunk in enumerate(chunks):
                formatted_text = primary_tts_client.format_input(chunk)
                try:
                    job_manager.update_status(job_id, JobStatus.RUNNING, f"Generating speech chunk {idx+1}/{len(chunks)} via Triton")
                    audio_chunk = await primary_tts_client.generate_speech(formatted_text)
                    audio_chunks.append(audio_chunk)
                except Exception as e:
                    logger.warning(f"Triton chunk {idx+1} failed: {e}")
                    if local_tts_available:
                        client_type = "Local Dia"
                        formatted_text = dia_tts.format_input(chunk)
                        audio_chunk = dia_tts.generate_speech(formatted_text, speaker_seeds=seeds)
                        audio_chunks.append(audio_chunk)
                    else:
                        raise
        elif local_tts_available:
            logger.info("Using local Dia for TTS generation")
            client_type = "Local Dia"
            job_manager.update_status(job_id, JobStatus.RUNNING, "Generating speech using local Dia")
            for idx, chunk in enumerate(chunks):
                formatted_text = dia_tts.format_input(chunk)
                audio_chunk = dia_tts.generate_speech(formatted_text, speaker_seeds=seeds)
                audio_chunks.append(audio_chunk)
        else:
            raise RuntimeError("No TTS services available")

        audio_data = b"".join(audio_chunks)
        job_manager.clear_speaker_seeds(job_id)

        
        # Save the result
        logger.info(f"Audio generated successfully using {client_type}")
        job_manager.set_result(job_id, audio_data)
        job_manager.update_status(job_id, JobStatus.COMPLETED, "TTS complete")
        job_manager.clear_job(job_id)
    
    except Exception as e:
        logger.error(f"Job {job_id} failed: {e}")
        job_manager.update_status(job_id, JobStatus.FAILED, str(e))

@app.get("/status/{job_id}")
async def get_status(job_id: str):
    """Get the status of a TTS job."""
    try:
        return job_manager.get_status(job_id)
    except ValueError:
        raise HTTPException(404, "Job not found")

@app.get("/output/{job_id}")
async def get_output(job_id: str):
    """Get the audio output of a completed TTS job."""
    result = job_manager.get_result(job_id)
    if not result:
        raise HTTPException(404, "Result not found")
    return Response(
        content=result,
        media_type="audio/mpeg",
        headers={"Content-Disposition": f"attachment; filename={job_id}.mp3"}
    )

@app.get("/health")
async def health():
    """Health check endpoint."""
    triton_status = "up" if primary_tts_client else "down"
    local_status = "up" if local_tts_available else "down"
    overall_status = "healthy" if triton_status == "up" or local_status == "up" else "unhealthy"
    
    return {
        "status": overall_status,
        "triton": triton_status,
        "local_dia": local_status,
        "timestamp": time.time()
    }

if __name__ == "__main__":
    import uvicorn
    uvicorn.run(app, host="0.0.0.0", port=8889)<|MERGE_RESOLUTION|>--- conflicted
+++ resolved
@@ -11,10 +11,6 @@
 import random
 import requests
 import json
-<<<<<<< HEAD
-=======
-
->>>>>>> 77b174b0
 import traceback
 import time
 import random
