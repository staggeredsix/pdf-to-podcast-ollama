import os
import subprocess
import sys
import logging
from fastapi import FastAPI, BackgroundTasks, HTTPException, Response
from pydantic import BaseModel
from typing import List, Dict, Optional
from shared.otel import OpenTelemetryInstrumentation, OpenTelemetryConfig
from shared.job import JobStatusManager
from shared.api_types import ServiceType, JobStatus
import random
import traceback
import time

# Configure logging
logging.basicConfig(level=logging.INFO)
logger = logging.getLogger(__name__)

# Ensure potential local Dia paths are available before attempting import
POTENTIAL_DIA_PATHS = [
    "/app/dia_model",
    "/app/dia_hf_repo",
    "/app/dia_github",
    "/app/dia",
]
for _p in POTENTIAL_DIA_PATHS:
    if os.path.exists(_p) and _p not in sys.path:
        sys.path.insert(0, _p)

# Model definitions
class DialogueEntry(BaseModel):
    text: str
    speaker: str
    voice_id: Optional[str] = None

DEFAULT_MAX_CHARS = int(os.getenv("TTS_MAX_CHARS", "4000"))


class TTSRequest(BaseModel):
    dialogue: List[DialogueEntry]
    job_id: str
    scratchpad: Optional[str] = ""
    voice_mapping: Optional[Dict[str, str]] = {}
    max_chars: int = DEFAULT_MAX_CHARS

# Initialize FastAPI app
app = FastAPI(title="Dia TTS Service")

# Set up OpenTelemetry instrumentation
telemetry = OpenTelemetryInstrumentation()
config = OpenTelemetryConfig(
    service_name="dia-tts-service",
    otlp_endpoint=os.getenv("OTLP_ENDPOINT", "http://jaeger:4317"),
    enable_redis=True,
    enable_requests=True,
)
telemetry.initialize(config, app)

# Initialize job manager with Redis publishing
job_manager = JobStatusManager(ServiceType.TTS, telemetry=telemetry)

# Speaker seeds storage
speaker_seeds: Dict[str, Dict[str, int]] = {}

def set_speaker_seeds(job_id: str, seeds: Dict[str, int]):
    """Store speaker seeds for consistent voice generation."""
    speaker_seeds[job_id] = seeds

def get_speaker_seeds(job_id: str) -> Optional[Dict[str, int]]:
    """Retrieve speaker seeds for a job."""
    return speaker_seeds.get(job_id)

def clear_speaker_seeds(job_id: str):
    """Remove speaker seeds for a job."""
    speaker_seeds.pop(job_id, None)

# Initialize Dia TTS
SPEAKER_TAGS = {"speaker-1": "[S1]", "speaker-2": "[S2]"}


class DiaTTS:
    def __init__(self):
        self.model = None
        self.is_initialized = False
        self.initialize()

    def initialize(self):
        if self.is_initialized:
            return
        
        logger.info("Initializing Dia TTS engine")
        try:
            # First try to import Dia directly
            self._try_import_dia()
            
            # If that didn't work, try to install it
            if not self.is_initialized:
                self._try_install_dia()
                
            if not self.is_initialized:
                logger.error("Failed to initialize Dia TTS engine")
        except Exception as e:
            logger.error(f"Dia TTS engine initialization failed: {e}")
            logger.error(traceback.format_exc())
    
    def _try_import_dia(self):
        try:
            logger.info("Trying to import Dia model")
            from dia.model import Dia
            
            logger.info("Successfully imported Dia model, initializing")
            try:
                self.model = Dia.from_pretrained("nari-labs/Dia-1.6B")
                logger.info("Successfully initialized Dia model")
                self.is_initialized = True
            except Exception as e:
                logger.error(f"Failed to initialize Dia model: {e}")
        except ImportError as e:
            logger.warning(f"Failed to import Dia module: {e}")
    
    def _try_install_dia(self):
        try:
            logger.info("Trying to install Dia package")
            subprocess.check_call([
                sys.executable,
                "-m",
                "pip",
                "install",
                "git+https://github.com/nari-labs/dia.git",
                "--no-deps",
            ])
            
            # Try importing again after installation
            from dia.model import Dia
            
            logger.info("Successfully installed and imported Dia model, initializing")
            self.model = Dia.from_pretrained("nari-labs/Dia-1.6B")
            logger.info("Successfully initialized Dia model after installation")
            self.is_initialized = True
        except Exception as e:
            logger.error(f"Failed to install Dia package: {e}")
    
    def format_input(self, dialogue: List[DialogueEntry]) -> str:
<<<<<<< HEAD
        """Format dialogue entries using the shared formatter."""
        return format_dialogue(dialogue)
=======
        """Format dialogue entries into a single text with consistent speaker tags."""
        text = ""
        for entry in dialogue:
            tag = SPEAKER_TAGS.get(entry.speaker.lower(), f"[{entry.speaker}]")
            text += f"{tag} {entry.text} "
        return text.strip()
>>>>>>> 17d12894

    def generate_speech(self, text, speaker_seeds: Optional[Dict[str, int]] = None):
        """Generate speech from input text using optional speaker seeds."""
        if not self.is_initialized or self.model is None:
            raise RuntimeError("Dia TTS engine is not initialized")

        logger.info(f"Generating speech: {text[:50]}...")
        try:
            import torch
            import soundfile as sf
            import io

            if speaker_seeds:
                combined_seed = sum(speaker_seeds.values()) % (2**32 - 1)
                torch.manual_seed(combined_seed)
                random.seed(combined_seed)

            with torch.no_grad():
                if speaker_seeds and "speaker_seeds" in self.model.generate.__code__.co_varnames:
                    output = self.model.generate(text, speaker_seeds=list(speaker_seeds.values()))
                else:
                    if speaker_seeds:
                        seed = sum(speaker_seeds.values()) % (2**32 - 1)
                        torch.manual_seed(seed)
                        try:
                            import numpy as np
                            np.random.seed(seed)
                        except Exception:
                            pass
                    output = self.model.generate(text)
            
            # Get the sample rate, or use default
            sample_rate = getattr(self.model, "sample_rate", 44100)
            
            # Convert to audio file
            audio_buffer = io.BytesIO()
            sf.write(audio_buffer, output, sample_rate, format="mp3")
            audio_buffer.seek(0)
            
            return audio_buffer.read()
        except Exception as e:
            logger.error(f"Speech generation failed: {e}")
            logger.error(traceback.format_exc())
            raise RuntimeError(f"Failed to generate speech: {e}")

<<<<<<< HEAD
def format_dialogue(dialogue: List[DialogueEntry]) -> str:
    """Format dialogue entries into a single text string with speaker tags."""
    text = ""
    speaker_map: Dict[str, str] = {}
    speaker_idx = 1
    for entry in dialogue:
        key = entry.speaker.lower()
        if key not in speaker_map:
            speaker_map[key] = f"[S{speaker_idx}]"
            speaker_idx += 1
        tag = speaker_map[key]
        text += f"{tag} {entry.text} "
    return text.strip()


def chunk_dialogue(dialogue: List[DialogueEntry], max_chars: int = DEFAULT_MAX_CHARS) -> List[str]:
    """Split formatted dialogue into non-overlapping text chunks."""
    full_text = format_dialogue(dialogue)
    chunks: List[str] = []
    remaining = full_text.strip()
    while remaining:
        if len(remaining) <= max_chars:
            chunks.append(remaining)
            break
        split_pos = remaining.rfind(" ", 0, max_chars)
        if split_pos == -1:
            split_pos = max_chars
        chunks.append(remaining[:split_pos].strip())
        remaining = remaining[split_pos:].strip()
=======
def chunk_dialogue(dialogue: List[DialogueEntry], max_chars: int = DEFAULT_MAX_CHARS) -> List[List[DialogueEntry]]:

    """Split dialogue into chunks under a character limit while keeping speaker tags consistent."""

    chunks: List[List[DialogueEntry]] = []
    current: List[DialogueEntry] = []
    length = 0

    for entry in dialogue:
        tag = SPEAKER_TAGS.get(entry.speaker.lower(), f"[{entry.speaker}]")
        entry_len = len(tag) + 1 + len(entry.text) + 1  # tag + space + text + space
        if length + entry_len > max_chars and current:
            chunks.append(current)
            current = [entry]
            length = entry_len
        else:
            current.append(entry)
            length += entry_len

    if current:
        chunks.append(current)

>>>>>>> 17d12894
    return chunks

# Initialize TTS engine
dia_tts = DiaTTS()

# Initialize Dia when the application starts to avoid first-request delays
@app.on_event("startup")
async def startup_event():
    if not dia_tts.is_initialized:
        logger.info("Startup: initializing Dia TTS engine")
        dia_tts.initialize()
        logger.info(f"Dia initialization status: {dia_tts.is_initialized}")

# API endpoints
@app.post("/generate_tts", status_code=202)
async def generate_tts(request_body: TTSRequest, background_tasks: BackgroundTasks):
    """Generate TTS audio from dialogue text."""
    job_id = request_body.job_id
    logger.info(
        "Received TTS request for job %s with %d entries",
        job_id,
        len(request_body.dialogue),
    )
    
    if not dia_tts.is_initialized:
        raise HTTPException(
            status_code=503, 
            detail="Dia TTS service is not available"
        )

    background_tasks.add_task(process_job, job_id=job_id, tts_request=request_body)
    return {"job_id": job_id}

async def process_job(job_id: str, tts_request: TTSRequest):
    """Process a TTS job."""
    try:
        job_manager.create_job(job_id)
        job_manager.update_status(job_id, JobStatus.PROCESSING, "Processing TTS request")

        # Generate consistent speaker seeds
        seeds = get_speaker_seeds(job_id)
        if seeds is None:
            seeds = {"speaker-1": random.randint(0, 2**32 - 1), "speaker-2": random.randint(0, 2**32 - 1)}
            set_speaker_seeds(job_id, seeds)

        # Process dialogue in chunks
        chunks = chunk_dialogue(tts_request.dialogue, max_chars=tts_request.max_chars)
        audio_chunks: List[bytes] = []

        logger.info("Using local Dia for TTS generation")
        job_manager.update_status(job_id, JobStatus.PROCESSING, "Generating speech using local Dia")

        for idx, chunk_text in enumerate(chunks):
            job_manager.update_status(job_id, JobStatus.PROCESSING, f"Processing chunk {idx+1}/{len(chunks)}")
            audio_chunk = dia_tts.generate_speech(chunk_text, speaker_seeds=seeds)
            audio_chunks.append(audio_chunk)

        # Combine all audio chunks
        audio_data = b"".join(audio_chunks)
        clear_speaker_seeds(job_id)

        # Save the result
        logger.info("Audio generated successfully using Local Dia")
        job_manager.set_result(job_id, audio_data)
        job_manager.update_status(job_id, JobStatus.COMPLETED, "TTS complete")
    
    except Exception as e:
        logger.error(f"Job {job_id} failed: {str(e)}")
        job_manager.update_status(job_id, JobStatus.FAILED, str(e))

@app.get("/status/{job_id}")
async def get_status(job_id: str):
    """Get the status of a TTS job."""
    status = job_manager.get_status(job_id)
    if status is None:
        raise HTTPException(404, "Job not found")
    return status

@app.get("/output/{job_id}")
async def get_output(job_id: str):
    """Get the audio output of a completed TTS job."""
    logger.info(f"Getting output for job {job_id}")
    result = job_manager.get_result(job_id)
    logger.info(f"Result found: {result is not None}, size: {len(result) if result else 0}")
    if not result:
        raise HTTPException(404, "Result not found")
    return Response(
        content=result,
        media_type="audio/mpeg",
        headers={"Content-Disposition": f"attachment; filename={job_id}.mp3"}
    )

@app.get("/health")
async def health():
    """Health check endpoint."""
    return {
        "status": "healthy" if dia_tts.is_initialized else "unhealthy",
        "local_dia": "up" if dia_tts.is_initialized else "down",
        "timestamp": time.time()
    }

if __name__ == "__main__":
    import uvicorn
    uvicorn.run(app, host="0.0.0.0", port=8889)<|MERGE_RESOLUTION|>--- conflicted
+++ resolved
@@ -141,17 +141,10 @@
             logger.error(f"Failed to install Dia package: {e}")
     
     def format_input(self, dialogue: List[DialogueEntry]) -> str:
-<<<<<<< HEAD
+
         """Format dialogue entries using the shared formatter."""
         return format_dialogue(dialogue)
-=======
-        """Format dialogue entries into a single text with consistent speaker tags."""
-        text = ""
-        for entry in dialogue:
-            tag = SPEAKER_TAGS.get(entry.speaker.lower(), f"[{entry.speaker}]")
-            text += f"{tag} {entry.text} "
-        return text.strip()
->>>>>>> 17d12894
+
 
     def generate_speech(self, text, speaker_seeds: Optional[Dict[str, int]] = None):
         """Generate speech from input text using optional speaker seeds."""
@@ -197,7 +190,7 @@
             logger.error(traceback.format_exc())
             raise RuntimeError(f"Failed to generate speech: {e}")
 
-<<<<<<< HEAD
+
 def format_dialogue(dialogue: List[DialogueEntry]) -> str:
     """Format dialogue entries into a single text string with speaker tags."""
     text = ""
@@ -227,30 +220,7 @@
             split_pos = max_chars
         chunks.append(remaining[:split_pos].strip())
         remaining = remaining[split_pos:].strip()
-=======
-def chunk_dialogue(dialogue: List[DialogueEntry], max_chars: int = DEFAULT_MAX_CHARS) -> List[List[DialogueEntry]]:
-
-    """Split dialogue into chunks under a character limit while keeping speaker tags consistent."""
-
-    chunks: List[List[DialogueEntry]] = []
-    current: List[DialogueEntry] = []
-    length = 0
-
-    for entry in dialogue:
-        tag = SPEAKER_TAGS.get(entry.speaker.lower(), f"[{entry.speaker}]")
-        entry_len = len(tag) + 1 + len(entry.text) + 1  # tag + space + text + space
-        if length + entry_len > max_chars and current:
-            chunks.append(current)
-            current = [entry]
-            length = entry_len
-        else:
-            current.append(entry)
-            length += entry_len
-
-    if current:
-        chunks.append(current)
-
->>>>>>> 17d12894
+
     return chunks
 
 # Initialize TTS engine
