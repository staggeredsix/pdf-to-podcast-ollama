--- conflicted
+++ resolved
@@ -62,13 +62,9 @@
     def __init__(self):
         self.jobs = {}
         self.results = {}
-<<<<<<< HEAD
+
         self.seeds = {}
-=======
-
-        self.speaker_seeds = {}
-
->>>>>>> d3309648
+
         try:
             self.redis_client = redis.Redis.from_url(REDIS_URL, decode_responses=False)
             self.redis_client.ping()
@@ -111,32 +107,18 @@
         if self.use_redis:
             self.redis_client.hset(f"seeds:{job_id}", mapping={k: str(v) for k, v in seeds.items()})
         else:
-<<<<<<< HEAD
+
             self.seeds[job_id] = seeds
-=======
-            self.speaker_seeds[job_id] = seeds
->>>>>>> d3309648
+
 
     def get_speaker_seeds(self, job_id: str) -> Optional[Dict[str, int]]:
         if self.use_redis:
             data = self.redis_client.hgetall(f"seeds:{job_id}")
-<<<<<<< HEAD
+
             return {k.decode(): int(v.decode()) for k, v in data.items()} if data else None
         else:
             return self.seeds.get(job_id)
-=======
-            if data:
-                return {k.decode(): int(v.decode()) for k, v in data.items()}
-            return None
-        return self.speaker_seeds.get(job_id)
-
-    def clear_speaker_seeds(self, job_id: str):
-        if self.use_redis:
-            self.redis_client.delete(f"seeds:{job_id}")
-        else:
-            self.speaker_seeds.pop(job_id, None)
-
->>>>>>> d3309648
+
 
     def get_result(self, job_id):
         if self.use_redis:
@@ -286,12 +268,10 @@
             chunks.append(current.strip())
         return chunks, speaker_map
     
-<<<<<<< HEAD
+
     def generate_speech(self, text, speaker_seeds: Optional[Dict[str, int]] = None):
-=======
-
-    def generate_speech(self, text: str, speaker_seeds: Optional[Dict[str, int]] = None):
->>>>>>> d3309648
+
+
         """Generate speech from input text."""
 
         if not self.is_initialized or self.model is None:
@@ -303,23 +283,12 @@
             import soundfile as sf
             import io
 
-<<<<<<< HEAD
+
             if speaker_seeds:
                 combined_seed = sum(speaker_seeds.values()) % (2**32 - 1)
                 torch.manual_seed(combined_seed)
                 random.seed(combined_seed)
-=======
-
-            seed = None
-            if speaker_seeds:
-                seed = sum(speaker_seeds.values()) % (2**32 - 1)
-                torch.manual_seed(seed)
-                try:
-                    import numpy as np
-                    np.random.seed(seed)
-                except Exception:
-                    pass
->>>>>>> d3309648
+
 
             with torch.no_grad():
                 if speaker_seeds and "speaker_seeds" in self.model.generate.__code__.co_varnames:
@@ -487,7 +456,7 @@
     try:
         job_manager.create_job(job_id)
         job_manager.update_status(job_id, JobStatus.RUNNING, "Processing TTS request")
-<<<<<<< HEAD
+
         
         formatter = DialogueFormatter()
         chunks, speaker_map = formatter.format_chunks(request.dialogue)
@@ -498,36 +467,12 @@
             job_manager.set_speaker_seeds(job_id, seeds)
 
         audio_parts: List[bytes] = []
-=======
-
-
-        def chunk_dialogue(entries: List[DialogueEntry], max_chars: int = 1000) -> List[List[DialogueEntry]]:
-            """Split dialogue entries into chunks that fit within max_chars."""
-            chunks: List[List[DialogueEntry]] = []
-            current: List[DialogueEntry] = []
-            length = 0
-            for entry in entries:
-                est_len = len(entry.text) + 10  # rough tag size
-                if current and length + est_len > max_chars:
-                    chunks.append(current)
-                    current = [entry]
-                    length = est_len
-                else:
-                    current.append(entry)
-                    length += est_len
-            if current:
-                chunks.append(current)
-            return chunks
-
-        dialogue_chunks = chunk_dialogue(request.dialogue)
-        audio_pieces: List[bytes] = []
-
->>>>>>> d3309648
+
 
         if primary_tts_client:
             logger.info("Using Triton for TTS generation")
             client_type = "Triton"
-<<<<<<< HEAD
+
             for chunk in chunks:
                 job_manager.update_status(job_id, JobStatus.RUNNING, "Generating speech using Triton")
                 try:
@@ -552,52 +497,6 @@
 
         audio_data = b"".join(audio_parts)
         
-=======
-
-            formatted_text = primary_tts_client.format_input(request.dialogue)
-
-            try:
-                job_manager.update_status(job_id, JobStatus.RUNNING, "Generating speech using Triton")
-                audio_data = await primary_tts_client.generate_speech(formatted_text)
-            except Exception as e:
-                logger.warning(f"Triton TTS generation failed: {e}, trying local fallback")
-                if local_tts_available:
-                    client_type = "Local Dia"
-                    job_manager.update_status(job_id, JobStatus.RUNNING, "Triton failed, using local Dia")
-                else:
-                    raise
-        if (not primary_tts_client or client_type == "Local Dia") and local_tts_available:
-            logger.info("Using local Dia for TTS generation")
-            client_type = "Local Dia"
-            job_manager.update_status(job_id, JobStatus.RUNNING, "Generating speech using local Dia")
-
-            chunks, speaker_map = dia_tts.format_chunks(request.dialogue)
-            seeds = job_manager.get_speaker_seeds(job_id)
-            if seeds is None:
-                import random
-                seeds = {tag: random.randint(0, 2**31 - 1) for tag in speaker_map.values()}
-                job_manager.set_speaker_seeds(job_id, seeds)
-
-            audio_bytes = bytearray()
-            for text_chunk in chunks:
-                audio_chunk = dia_tts.generate_speech(text_chunk, speaker_seeds=seeds)
-                audio_bytes.extend(audio_chunk)
-            audio_data = bytes(audio_bytes)
-            job_manager.clear_speaker_seeds(job_id)
-
-        if not primary_tts_client and not local_tts_available:
-
-            raise RuntimeError("No TTS services available")
-
-        for idx, chunk in enumerate(dialogue_chunks, 1):
-            chunk_text = formatter(chunk)
-            job_manager.update_status(job_id, JobStatus.RUNNING, f"Generating speech chunk {idx}/{len(dialogue_chunks)}")
-            piece = await gen(chunk_text) if primary_tts_client else gen(chunk_text)
-            audio_pieces.append(piece)
-
-        audio_data = b"".join(audio_pieces)
-
->>>>>>> d3309648
         # Save the result
         logger.info(f"Audio generated successfully using {client_type}")
         job_manager.set_result(job_id, audio_data)
