import os
import subprocess
import sys
import logging
import re
from fastapi import FastAPI, BackgroundTasks, HTTPException, Response
from pydantic import BaseModel
from typing import List, Dict, Optional
from shared.otel import OpenTelemetryInstrumentation, OpenTelemetryConfig
from shared.job import JobStatusManager
from shared.api_types import ServiceType, JobStatus
import random
import traceback
import time

# Configure logging
logging.basicConfig(level=logging.INFO)
logger = logging.getLogger(__name__)

# Ensure potential local Dia paths are available before attempting import
POTENTIAL_DIA_PATHS = [
    "/app/dia_model",
    "/app/dia_hf_repo",
    "/app/dia_github",
    "/app/dia",
]
for _p in POTENTIAL_DIA_PATHS:
    if os.path.exists(_p) and _p not in sys.path:
        sys.path.insert(0, _p)

# Model definitions
class DialogueEntry(BaseModel):
    text: str
    speaker: str
    voice_id: Optional[str] = None

DEFAULT_MAX_CHARS = int(os.getenv("TTS_MAX_CHARS", "4000"))

<<<<<<< HEAD
# Regex used to split text on natural pause boundaries
SPLIT_REGEX = re.compile(r"(?<=[.,!?…])\s+")

=======
>>>>>>> d2cf2a8b

class TTSRequest(BaseModel):
    dialogue: List[DialogueEntry]
    job_id: str
    scratchpad: Optional[str] = ""
    voice_mapping: Optional[Dict[str, str]] = {}
    max_chars: int = DEFAULT_MAX_CHARS

# Initialize FastAPI app
app = FastAPI(title="Dia TTS Service")

# Set up OpenTelemetry instrumentation
telemetry = OpenTelemetryInstrumentation()
config = OpenTelemetryConfig(
    service_name="dia-tts-service",
    otlp_endpoint=os.getenv("OTLP_ENDPOINT", "http://jaeger:4317"),
    enable_redis=True,
    enable_requests=True,
)
telemetry.initialize(config, app)

# Initialize job manager with Redis publishing
job_manager = JobStatusManager(ServiceType.TTS, telemetry=telemetry)

# Speaker seeds storage
speaker_seeds: Dict[str, Dict[str, int]] = {}

def set_speaker_seeds(job_id: str, seeds: Dict[str, int]):
    """Store speaker seeds for consistent voice generation."""
    speaker_seeds[job_id] = seeds

def get_speaker_seeds(job_id: str) -> Optional[Dict[str, int]]:
    """Retrieve speaker seeds for a job."""
    return speaker_seeds.get(job_id)

def clear_speaker_seeds(job_id: str):
    """Remove speaker seeds for a job."""
    speaker_seeds.pop(job_id, None)

# Initialize Dia TTS
SPEAKER_TAGS = {"speaker-1": "[S1]", "speaker-2": "[S2]"}


class DiaTTS:
    def __init__(self):
        self.model = None
        self.is_initialized = False
        self.initialize()

    def initialize(self):
        if self.is_initialized:
            return
        
        logger.info("Initializing Dia TTS engine")
        try:
            # First try to import Dia directly
            self._try_import_dia()
            
            # If that didn't work, try to install it
            if not self.is_initialized:
                self._try_install_dia()
                
            if not self.is_initialized:
                logger.error("Failed to initialize Dia TTS engine")
        except Exception as e:
            logger.error(f"Dia TTS engine initialization failed: {e}")
            logger.error(traceback.format_exc())
    
    def _try_import_dia(self):
        try:
            logger.info("Trying to import Dia model")
            from dia.model import Dia
            
            logger.info("Successfully imported Dia model, initializing")
            try:
                self.model = Dia.from_pretrained("nari-labs/Dia-1.6B")
                logger.info("Successfully initialized Dia model")
                self.is_initialized = True
            except Exception as e:
                logger.error(f"Failed to initialize Dia model: {e}")
        except ImportError as e:
            logger.warning(f"Failed to import Dia module: {e}")
    
    def _try_install_dia(self):
        try:
            logger.info("Trying to install Dia package")
            subprocess.check_call([
                sys.executable,
                "-m",
                "pip",
                "install",
                "git+https://github.com/nari-labs/dia.git",
                "--no-deps",
            ])
            
            # Try importing again after installation
            from dia.model import Dia
            
            logger.info("Successfully installed and imported Dia model, initializing")
            self.model = Dia.from_pretrained("nari-labs/Dia-1.6B")
            logger.info("Successfully initialized Dia model after installation")
            self.is_initialized = True
        except Exception as e:
            logger.error(f"Failed to install Dia package: {e}")
    
    def format_input(self, dialogue: List[DialogueEntry]) -> str:
<<<<<<< HEAD
        """Format dialogue entries into a single text with speaker tags."""
        text = ""
        speaker_map = {}
        speaker_idx = 1
        for entry in dialogue:
            key = entry.speaker.lower()
            if key not in speaker_map:
                speaker_map[key] = f"[S{speaker_idx}]"
                speaker_idx += 1
            tag = speaker_map[key]
            line = entry.text.replace("...", "…")
            text += f"{tag} {line}\n"
        return text.strip()
=======

        """Format dialogue entries using the shared formatter."""
        return format_dialogue(dialogue)

>>>>>>> d2cf2a8b

    def generate_speech(self, text, speaker_seeds: Optional[Dict[str, int]] = None):
        """Generate speech from input text using optional speaker seeds."""
        if not self.is_initialized or self.model is None:
            raise RuntimeError("Dia TTS engine is not initialized")

        logger.info(f"Generating speech: {text[:50]}...")
        try:
            import torch
            import soundfile as sf
            import io

            if speaker_seeds:
                combined_seed = sum(speaker_seeds.values()) % (2**32 - 1)
                torch.manual_seed(combined_seed)
                random.seed(combined_seed)

            with torch.no_grad():
                if speaker_seeds and "speaker_seeds" in self.model.generate.__code__.co_varnames:
                    output = self.model.generate(text, speaker_seeds=list(speaker_seeds.values()))
                else:
                    if speaker_seeds:
                        seed = sum(speaker_seeds.values()) % (2**32 - 1)
                        torch.manual_seed(seed)
                        try:
                            import numpy as np
                            np.random.seed(seed)
                        except Exception:
                            pass
                    output = self.model.generate(text)
            
            # Get the sample rate, or use default
            sample_rate = getattr(self.model, "sample_rate", 44100)
            
            # Convert to audio file
            audio_buffer = io.BytesIO()
            sf.write(audio_buffer, output, sample_rate, format="mp3")
            audio_buffer.seek(0)
            
            return audio_buffer.read()
        except Exception as e:
            logger.error(f"Speech generation failed: {e}")
            logger.error(traceback.format_exc())
            raise RuntimeError(f"Failed to generate speech: {e}")

<<<<<<< HEAD
def split_text_on_punctuation(text: str) -> List[str]:
    """Break text using common pause punctuation for natural pacing."""
    text = text.replace("...", "…")
    parts = SPLIT_REGEX.split(text)
    return [p.strip() for p in parts if p.strip()]


def chunk_dialogue(dialogue: List[DialogueEntry], max_chars: int = DEFAULT_MAX_CHARS) -> List[List[DialogueEntry]]:
    """Split dialogue into chunks under a character limit."""
    chunks: List[List[DialogueEntry]] = []
    current: List[DialogueEntry] = []
    length = 0
    for entry in dialogue:
        pieces = split_text_on_punctuation(entry.text)
        for piece in pieces:
            approx = len(piece) + 10
            if length + approx > max_chars and current:
                chunks.append(current)
                current = []
                length = 0
            current.append(DialogueEntry(text=piece, speaker=entry.speaker, voice_id=entry.voice_id))
            length += approx
    if current:
        chunks.append(current)
=======

def format_dialogue(dialogue: List[DialogueEntry]) -> str:
    """Format dialogue entries into a single text string with speaker tags."""
    text = ""
    speaker_map: Dict[str, str] = {}
    speaker_idx = 1
    for entry in dialogue:
        key = entry.speaker.lower()
        if key not in speaker_map:
            speaker_map[key] = f"[S{speaker_idx}]"
            speaker_idx += 1
        tag = speaker_map[key]
        text += f"{tag} {entry.text} "
    return text.strip()


def chunk_dialogue(dialogue: List[DialogueEntry], max_chars: int = DEFAULT_MAX_CHARS) -> List[str]:
    """Split formatted dialogue into non-overlapping text chunks."""
    full_text = format_dialogue(dialogue)
    chunks: List[str] = []
    remaining = full_text.strip()
    while remaining:
        if len(remaining) <= max_chars:
            chunks.append(remaining)
            break
        split_pos = remaining.rfind(" ", 0, max_chars)
        if split_pos == -1:
            split_pos = max_chars
        chunks.append(remaining[:split_pos].strip())
        remaining = remaining[split_pos:].strip()

>>>>>>> d2cf2a8b
    return chunks

# Initialize TTS engine
dia_tts = DiaTTS()

# Initialize Dia when the application starts to avoid first-request delays
@app.on_event("startup")
async def startup_event():
    if not dia_tts.is_initialized:
        logger.info("Startup: initializing Dia TTS engine")
        dia_tts.initialize()
        logger.info(f"Dia initialization status: {dia_tts.is_initialized}")

# API endpoints
@app.post("/generate_tts", status_code=202)
async def generate_tts(request_body: TTSRequest, background_tasks: BackgroundTasks):
    """Generate TTS audio from dialogue text."""
    job_id = request_body.job_id
    logger.info(
        "Received TTS request for job %s with %d entries",
        job_id,
        len(request_body.dialogue),
    )
    
    if not dia_tts.is_initialized:
        raise HTTPException(
            status_code=503, 
            detail="Dia TTS service is not available"
        )

    background_tasks.add_task(process_job, job_id=job_id, tts_request=request_body)
    return {"job_id": job_id}

async def process_job(job_id: str, tts_request: TTSRequest):
    """Process a TTS job."""
    try:
        job_manager.create_job(job_id)
        job_manager.update_status(job_id, JobStatus.PROCESSING, "Processing TTS request")

        # Generate consistent speaker seeds
        seeds = get_speaker_seeds(job_id)
        if seeds is None:
            seeds = {"speaker-1": random.randint(0, 2**32 - 1), "speaker-2": random.randint(0, 2**32 - 1)}
            set_speaker_seeds(job_id, seeds)

        # Process dialogue in chunks
        chunks = chunk_dialogue(tts_request.dialogue, max_chars=tts_request.max_chars)
        audio_chunks: List[bytes] = []

        logger.info("Using local Dia for TTS generation")
        job_manager.update_status(job_id, JobStatus.PROCESSING, "Generating speech using local Dia")

        for idx, chunk_text in enumerate(chunks):
            job_manager.update_status(job_id, JobStatus.PROCESSING, f"Processing chunk {idx+1}/{len(chunks)}")
            audio_chunk = dia_tts.generate_speech(chunk_text, speaker_seeds=seeds)
            audio_chunks.append(audio_chunk)

        # Combine all audio chunks
        audio_data = b"".join(audio_chunks)
        clear_speaker_seeds(job_id)

        # Save the result
        logger.info("Audio generated successfully using Local Dia")
        job_manager.set_result(job_id, audio_data)
        job_manager.update_status(job_id, JobStatus.COMPLETED, "TTS complete")
    
    except Exception as e:
        logger.error(f"Job {job_id} failed: {str(e)}")
        job_manager.update_status(job_id, JobStatus.FAILED, str(e))

@app.get("/status/{job_id}")
async def get_status(job_id: str):
    """Get the status of a TTS job."""
    status = job_manager.get_status(job_id)
    if status is None:
        raise HTTPException(404, "Job not found")
    return status

@app.get("/output/{job_id}")
async def get_output(job_id: str):
    """Get the audio output of a completed TTS job."""
    logger.info(f"Getting output for job {job_id}")
    result = job_manager.get_result(job_id)
    logger.info(f"Result found: {result is not None}, size: {len(result) if result else 0}")
    if not result:
        raise HTTPException(404, "Result not found")
    return Response(
        content=result,
        media_type="audio/mpeg",
        headers={"Content-Disposition": f"attachment; filename={job_id}.mp3"}
    )

@app.get("/health")
async def health():
    """Health check endpoint."""
    return {
        "status": "healthy" if dia_tts.is_initialized else "unhealthy",
        "local_dia": "up" if dia_tts.is_initialized else "down",
        "timestamp": time.time()
    }

if __name__ == "__main__":
    import uvicorn
    uvicorn.run(app, host="0.0.0.0", port=8889)<|MERGE_RESOLUTION|>--- conflicted
+++ resolved
@@ -36,12 +36,9 @@
 
 DEFAULT_MAX_CHARS = int(os.getenv("TTS_MAX_CHARS", "4000"))
 
-<<<<<<< HEAD
 # Regex used to split text on natural pause boundaries
 SPLIT_REGEX = re.compile(r"(?<=[.,!?…])\s+")
 
-=======
->>>>>>> d2cf2a8b
 
 class TTSRequest(BaseModel):
     dialogue: List[DialogueEntry]
@@ -148,7 +145,7 @@
             logger.error(f"Failed to install Dia package: {e}")
     
     def format_input(self, dialogue: List[DialogueEntry]) -> str:
-<<<<<<< HEAD
+
         """Format dialogue entries into a single text with speaker tags."""
         text = ""
         speaker_map = {}
@@ -162,12 +159,6 @@
             line = entry.text.replace("...", "…")
             text += f"{tag} {line}\n"
         return text.strip()
-=======
-
-        """Format dialogue entries using the shared formatter."""
-        return format_dialogue(dialogue)
-
->>>>>>> d2cf2a8b
 
     def generate_speech(self, text, speaker_seeds: Optional[Dict[str, int]] = None):
         """Generate speech from input text using optional speaker seeds."""
@@ -213,7 +204,6 @@
             logger.error(traceback.format_exc())
             raise RuntimeError(f"Failed to generate speech: {e}")
 
-<<<<<<< HEAD
 def split_text_on_punctuation(text: str) -> List[str]:
     """Break text using common pause punctuation for natural pacing."""
     text = text.replace("...", "…")
@@ -238,39 +228,7 @@
             length += approx
     if current:
         chunks.append(current)
-=======
-
-def format_dialogue(dialogue: List[DialogueEntry]) -> str:
-    """Format dialogue entries into a single text string with speaker tags."""
-    text = ""
-    speaker_map: Dict[str, str] = {}
-    speaker_idx = 1
-    for entry in dialogue:
-        key = entry.speaker.lower()
-        if key not in speaker_map:
-            speaker_map[key] = f"[S{speaker_idx}]"
-            speaker_idx += 1
-        tag = speaker_map[key]
-        text += f"{tag} {entry.text} "
-    return text.strip()
-
-
-def chunk_dialogue(dialogue: List[DialogueEntry], max_chars: int = DEFAULT_MAX_CHARS) -> List[str]:
-    """Split formatted dialogue into non-overlapping text chunks."""
-    full_text = format_dialogue(dialogue)
-    chunks: List[str] = []
-    remaining = full_text.strip()
-    while remaining:
-        if len(remaining) <= max_chars:
-            chunks.append(remaining)
-            break
-        split_pos = remaining.rfind(" ", 0, max_chars)
-        if split_pos == -1:
-            split_pos = max_chars
-        chunks.append(remaining[:split_pos].strip())
-        remaining = remaining[split_pos:].strip()
-
->>>>>>> d2cf2a8b
+
     return chunks
 
 # Initialize TTS engine
