--- conflicted
+++ resolved
@@ -49,15 +49,11 @@
 import requests
 import httpx
 try:
-<<<<<<< HEAD
+
     import ujson as json
 except Exception:  # pragma: no cover - ujson might not be installed
     import json
-=======
-    import ujson as json  # type: ignore
-except ModuleNotFoundError:  # pragma: no cover - fallback
-    import json  # type: ignore
->>>>>>> 77b174b0
+
 import uuid
 import os
 import logging
