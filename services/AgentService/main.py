"""
Main FastAPI application for the Agent Service.

This service coordinates the PDF-to-podcast conversion process by managing jobs,
orchestrating LLM calls, and handling both monologue and dialogue podcast generation.
"""

from fastapi import FastAPI, BackgroundTasks, HTTPException
from shared.api_types import (
    ServiceType,
    JobStatus,
)
from shared.podcast_types import Conversation, PodcastOutline
from shared.api_types import TranscriptionRequest
from podcast_flow import (
    podcast_summarize_pdfs,
    podcast_generate_raw_outline,
    podcast_generate_structured_outline,
    podcast_process_segments,
    podcast_generate_dialogue,
    podcast_combine_dialogues,
    podcast_create_final_conversation,
)
from monologue_flow import (
    monologue_summarize_pdfs,
    monologue_generate_raw_outline,
    monologue_generate_monologue,
    monologue_create_final_conversation,
)
from shared.storage import StorageManager
from shared.llmmanager import LLMManager
from shared.job import JobStatusManager
from shared.otel import OpenTelemetryInstrumentation, OpenTelemetryConfig
from opentelemetry.trace.status import StatusCode
try:
<<<<<<< HEAD
    import ujson as json
except Exception:  # pragma: no cover - ujson might not be installed
    import json
=======
    import ujson as json  # type: ignore
except ModuleNotFoundError:  # pragma: no cover - fallback
    import json  # type: ignore
>>>>>>> 77b174b0
import os
import logging
from shared.prompt_tracker import PromptTracker


# Configure logging
logging.basicConfig(level=logging.INFO)
logger = logging.getLogger(__name__)

# Initialize FastAPI app
app = FastAPI(debug=True)

# Set up OpenTelemetry instrumentation
telemetry = OpenTelemetryInstrumentation()
config = OpenTelemetryConfig(
    service_name="agent-service",
    otlp_endpoint=os.getenv("OTLP_ENDPOINT", "http://jaeger:4317"),
    enable_redis=True,
    enable_requests=True,
)
telemetry.initialize(config, app)

# Initialize managers
job_manager = JobStatusManager(ServiceType.AGENT, telemetry=telemetry)
storage_manager = StorageManager(telemetry=telemetry)


async def process_transcription(job_id: str, request: TranscriptionRequest):
    """
    Main processing function for transcription requests.
    
    Handles both monologue and dialogue podcast generation workflows by coordinating
    multiple steps including PDF summarization, outline generation, and conversation creation.

    Args:
        job_id (str): Unique identifier for the transcription job
        request (TranscriptionRequest): Contains all parameters for the transcription including:
            - PDF metadata
            - Voice mapping
            - Speaker names
            - Duration target
            - Processing preferences

    Raises:
        Exception: If any step in the process fails, with error details in job status
    """
    with telemetry.tracer.start_as_current_span("agent.process_transcription") as span:
        try:
            # Initialize LLM manager and prompt tracker
            llm_manager = LLMManager(
                api_key=os.getenv("NVIDIA_API_KEY"),
                telemetry=telemetry,
                config_path=os.getenv("MODEL_CONFIG_PATH"),
            )
            span.set_attribute("model_config_path", os.getenv("MODEL_CONFIG_PATH"))
            prompt_tracker = PromptTracker(job_id, request.userId, storage_manager)

            # Initialize processing
            job_manager.update_status(
                job_id, JobStatus.PROCESSING, "Initializing processing"
            )

            if request.monologue:
                # Summarize PDFs
                summarized_pdfs = await monologue_summarize_pdfs(
                    request.pdf_metadata,
                    job_id,
                    llm_manager,
                    prompt_tracker,
                    job_manager,
                    logger,
                )

                # Generate raw outline
                raw_outline = await monologue_generate_raw_outline(
                    summarized_pdfs,
                    request,
                    llm_manager,
                    prompt_tracker,
                    job_id,
                    job_manager,
                )

                # Generate monologue
                monologue = await monologue_generate_monologue(
                    raw_outline,
                    request,
                    llm_manager,
                    prompt_tracker,
                    job_id,
                    job_manager,
                )

                # Create final conversation
                final_conversation = await monologue_create_final_conversation(
                    monologue, request, llm_manager, prompt_tracker, job_id, job_manager
                )

                # Store result
                job_manager.set_result_with_expiration(
                    job_id, final_conversation.model_dump_json().encode(), ex=120
                )
                job_manager.update_status(
                    job_id, JobStatus.COMPLETED, "Transcription completed successfully"
                )

            else:
                # Summarize PDFs
                summarized_pdfs = await podcast_summarize_pdfs(
                    request.pdf_metadata,
                    job_id,
                    llm_manager,
                    prompt_tracker,
                    job_manager,
                    logger,
                )

                # Generate initial outline
                raw_outline = await podcast_generate_raw_outline(
                    summarized_pdfs,
                    request,
                    llm_manager,
                    prompt_tracker,
                    job_id,
                    job_manager,
                    logger,
                )

                # Convert outline to structured format
                outline: PodcastOutline = await podcast_generate_structured_outline(
                    raw_outline,
                    request,
                    llm_manager,
                    prompt_tracker,
                    job_id,
                    job_manager,
                    logger,
                )

                # Process segments in parallel
                segments = await podcast_process_segments(
                    outline,
                    request,
                    llm_manager,
                    prompt_tracker,
                    job_id,
                    job_manager,
                    logger,
                )

                # Generate dialogues from segments in parallel
                segment_dialogues = await podcast_generate_dialogue(
                    segments,
                    outline,
                    request,
                    llm_manager,
                    prompt_tracker,
                    job_id,
                    job_manager,
                    logger,
                )

                # Combine transcripts iteratively
                combined_dialogues = await podcast_combine_dialogues(
                    segment_dialogues,
                    outline,
                    llm_manager,
                    prompt_tracker,
                    job_id,
                    job_manager,
                    logger,
                )

                # Create final conversation by formatting as JSON
                final_conversation: Conversation = (
                    await podcast_create_final_conversation(
                        combined_dialogues,
                        request,
                        llm_manager,
                        prompt_tracker,
                        job_id,
                        job_manager,
                        logger,
                    )
                )
                # Store result
                job_manager.set_result_with_expiration(
                    job_id, final_conversation.model_dump_json().encode(), ex=120
                )
                job_manager.update_status(
                    job_id, JobStatus.COMPLETED, "Transcription completed successfully"
                )

        except Exception as e:
            span.set_status(StatusCode.ERROR, "transcription failed")
            span.record_exception(e)
            logger.error(f"Error processing job {job_id}: {str(e)}")
            job_manager.update_status(job_id, JobStatus.FAILED, str(e))
            raise


# API Endpoints
@app.post("/transcribe", status_code=202)
def transcribe(request: TranscriptionRequest, background_tasks: BackgroundTasks):
    """
    Endpoint to start a new transcription job.
    
    Accepts a transcription request and starts an asynchronous job to process it.
    The job runs in the background and its status can be checked using the /status endpoint.

    Args:
        request (TranscriptionRequest): Contains job parameters and PDF metadata
        background_tasks (BackgroundTasks): FastAPI background tasks handler

    Returns:
        dict: Contains the job_id for tracking the request
    """
    with telemetry.tracer.start_as_current_span("agent.transcribe") as span:
        span.set_attribute("request", request.model_dump(exclude={"markdown"}))
        job_manager.create_job(request.job_id)
        background_tasks.add_task(process_transcription, request.job_id, request)
        return {"job_id": request.job_id}


@app.get("/status/{job_id}")
def get_status(job_id: str):
    """
    Get the current status of a transcription job.

    Args:
        job_id (str): ID of the job to check

    Returns:
        dict: Current job status and details containing:
            - status: Current job status (PENDING, PROCESSING, COMPLETED, FAILED)
            - message: Status message or error details
            - progress: Optional progress information
            
    Raises:
        HTTPException: If job is not found
    """
    with telemetry.tracer.start_as_current_span("agent.get_status") as span:
        span.set_attribute("job_id", job_id)
        status = job_manager.get_status(job_id)
        if status is None:
            raise HTTPException(status_code=404, detail="Job not found")
        span.set_attribute("status", status.get("status"))
        return status


@app.get("/output/{job_id}")
def get_output(job_id: str):
    """
    Get the final output of a completed transcription job.

    Args:
        job_id (str): ID of the completed job

    Returns:
        dict: The generated podcast conversation

    Raises:
        HTTPException: If result is not found
    """
    with telemetry.tracer.start_as_current_span("agent.get_output") as span:
        span.set_attribute("job_id", job_id)
        result = job_manager.get_result(job_id)
        if result is None:
            raise HTTPException(status_code=404, detail="Result not found")
        return json.loads(result.decode())


@app.get("/health")
def health():
    """
    Simple health check endpoint.

    Returns:
        dict: Service health status
    """
    return {
        "status": "healthy",
    }


if __name__ == "__main__":
    import uvicorn

    uvicorn.run(app, host="0.0.0.0", port=8964)<|MERGE_RESOLUTION|>--- conflicted
+++ resolved
@@ -33,15 +33,11 @@
 from shared.otel import OpenTelemetryInstrumentation, OpenTelemetryConfig
 from opentelemetry.trace.status import StatusCode
 try:
-<<<<<<< HEAD
+
     import ujson as json
 except Exception:  # pragma: no cover - ujson might not be installed
     import json
-=======
-    import ujson as json  # type: ignore
-except ModuleNotFoundError:  # pragma: no cover - fallback
-    import json  # type: ignore
->>>>>>> 77b174b0
+
 import os
 import logging
 from shared.prompt_tracker import PromptTracker
