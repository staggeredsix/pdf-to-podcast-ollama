from fastapi import FastAPI, BackgroundTasks, HTTPException, Form, File, UploadFile
from shared.job import JobStatusManager
from shared.otel import OpenTelemetryInstrumentation, OpenTelemetryConfig
from opentelemetry.trace.status import StatusCode
import httpx
import tempfile
import os
import logging
import asyncio
try:
<<<<<<< HEAD
    import ujson as json
except Exception:  # pragma: no cover - ujson might not be installed
    import json
=======
    import ujson as json  # type: ignore
except ModuleNotFoundError:  # pragma: no cover - fallback
    import json  # type: ignore
>>>>>>> 77b174b0
from typing import List
from shared.pdf_types import PDFConversionResult, ConversionStatus, PDFMetadata
from shared.api_types import ServiceType, JobStatus, StatusResponse

logging.basicConfig(level=logging.INFO)
logger = logging.getLogger(__name__)

app = FastAPI(debug=True)

telemetry = OpenTelemetryInstrumentation()
config = OpenTelemetryConfig(
    service_name="pdf-service",
    otlp_endpoint=os.getenv("OTLP_ENDPOINT", "http://jaeger:4317"),
    enable_redis=True,
    enable_requests=True,
)
telemetry.initialize(config, app)

job_manager = JobStatusManager(ServiceType.PDF, telemetry=telemetry)

# Configuration
MODEL_API_URL = os.getenv(
    "MODEL_API_URL", "https://nv-ingest-rest-endpoint.brevlab.com/v1"
)
DEFAULT_TIMEOUT = 600  # seconds


async def convert_pdfs_to_markdown(
    pdf_paths: List[str], job_id: str, vdb_task: bool = False
) -> List[PDFConversionResult]:
    """Convert multiple PDFs to Markdown using the external API service"""
    logger.info(f"Sending {len(pdf_paths)} PDFs to external conversion service")
    with telemetry.tracer.start_as_current_span("pdf.convert_pdfs_to_markdown") as span:
        span.set_attribute("num_pdfs", len(pdf_paths))
        async with httpx.AsyncClient(timeout=DEFAULT_TIMEOUT) as client:
            try:
                # Send all files in a single request
                files = []
                file_handles = []  # Keep track of open file handles
                for i, path in enumerate(pdf_paths):
                    file_handle = open(path, "rb")  # Open file
                    file_handles.append(file_handle)  # Store handle for later cleanup
                    files.append(
                        ("files", (f"doc_{i}.pdf", file_handle, "application/pdf"))
                    )
                    span.set_attribute(f"pdf_path_{i}", path)

                try:
                    logger.info(f"Sending PDFs to model API: {MODEL_API_URL}")
                    span.set_attribute("model_api_url", MODEL_API_URL)
                    logger.info(f"Sending {len(files)} files to model API")
                    response = await client.post(
                        f"{MODEL_API_URL}/convert",
                        files=files,
                        data={"job_id": job_id, "vdb_task": vdb_task},
                    )
                finally:
                    # Clean up file handles after request is complete
                    for handle in file_handles:
                        handle.close()

                if response.status_code != 200:
                    raise HTTPException(
                        status_code=response.status_code,
                        detail=f"Model API error: {response.text}",
                    )

                task_data = response.json()
                task_id = task_data["task_id"]
                span.set_attribute("task_id", task_id)

                # Poll the status endpoint until the task is complete
                while True:
                    status_response = await client.get(
                        f"{MODEL_API_URL}/status/{task_id}"
                    )
                    status_data = status_response.json()
                    logger.debug(
                        f"Status check response: Code={status_response.status_code}, Data={status_data}"
                    )

                    if status_response.status_code == 200:
                        # Task completed successfully
                        results = status_data.get("result", [])
                        if results:
                            # Convert raw results to PDFConversionResult models
                            conversion_results = []
                            for result in results:
                                if result["status"] == "success":
                                    conversion_results.append(
                                        PDFConversionResult(
                                            filename=result.get("filename", "unknown"),
                                            content=result["content"],
                                            status=ConversionStatus.SUCCESS,
                                        )
                                    )
                                else:
                                    conversion_results.append(
                                        PDFConversionResult(
                                            filename=result.get("filename", "unknown"),
                                            error=result.get(
                                                "error", "Unknown conversion error"
                                            ),
                                            status=ConversionStatus.FAILED,
                                        )
                                    )

                            logger.info(
                                f"Successfully received {len(conversion_results)} markdown results"
                            )
                            return conversion_results

                        logger.error(
                            f"No results found in response data: {status_data}"
                        )
                        raise HTTPException(
                            status_code=500,
                            detail="Server returned success but no results were found",
                        )
                    elif status_response.status_code == 202:
                        # Task still processing
                        logger.info("Task still processing, waiting 2 seconds...")
                        await asyncio.sleep(2)
                    else:
                        error_msg = status_data.get("error", "Unknown error")
                        logger.error(f"Error response received: {error_msg}")
                        raise HTTPException(
                            status_code=status_response.status_code,
                            detail=f"PDF conversion failed: {error_msg}",
                        )

            except httpx.TimeoutException:
                span.set_status(StatusCode.ERROR)
                logger.error("Request timed out")
                raise HTTPException(
                    status_code=504, detail="Model API request timed out"
                )
            except httpx.RequestError as e:
                span.set_status(StatusCode.ERROR)
                logger.error(f"Request error: {str(e)}")
                raise HTTPException(
                    status_code=502, detail=f"Error connecting to Model API: {str(e)}"
                )


async def convert_pdfs(
    job_id: str,
    contents: List[bytes],
    filenames: List[str],
    types: List[str],
    vdb_task: bool = False,
):
    """Process multiple PDFs and return metadata for each"""
    with telemetry.tracer.start_as_current_span("pdf.convert_pdfs") as span:
        try:
            logger.info(
                f"Starting PDF processing for job {job_id} with {len(contents)} files"
            )
            job_manager.update_status(
                job_id, JobStatus.PROCESSING, f"Processing {len(contents)} PDFs"
            )

            # Create temporary files for all PDFs
            temp_files = []
            for i, content in enumerate(contents):
                try:
                    with tempfile.NamedTemporaryFile(
                        delete=False, suffix=".pdf"
                    ) as temp_file:
                        temp_file.write(content)
                        temp_files.append(temp_file.name)
                        logger.debug(
                            f"Created temp file {temp_file.name} for PDF {i+1}/{len(contents)}"
                        )
                except Exception as e:
                    logger.error(
                        f"Failed to create temporary file for PDF {i+1}: {str(e)}"
                    )
                    raise

            try:
                logger.info(
                    f"Starting PDF to Markdown conversion for {len(temp_files)} files"
                )
                # Convert all PDFs in a single batch
                results = await convert_pdfs_to_markdown(temp_files, job_id, vdb_task)
                logger.info(f"Conversion completed, processing {len(results)} results")

                # Create metadata list
                pdf_metadata_list = []
                for filename, result, type in zip(filenames, results, types):
                    try:
                        metadata = PDFMetadata(
                            filename=filename,
                            markdown=result.content
                            if result.status == ConversionStatus.SUCCESS
                            else "",
                            type=type,
                            status=result.status,
                            error=result.error,
                        )
                        pdf_metadata_list.append(metadata)
                        logger.debug(
                            f"Created metadata for {filename}: status={result.status}"
                        )
                    except Exception as e:
                        logger.error(
                            f"Failed to create metadata for {filename}: {str(e)}"
                        )
                        raise

                # Store result - convert datetime to ISO format string
                logger.info("Serializing metadata for storage")
                serialized_metadata = [
                    {**m.model_dump(), "created_at": m.created_at.isoformat()}
                    for m in pdf_metadata_list
                ]

                job_manager.set_result(
                    job_id,
                    json.dumps(serialized_metadata).encode(),
                )
                logger.info(f"Successfully stored results for job {job_id}")

                job_manager.update_status(
                    job_id, JobStatus.COMPLETED, "All PDFs processed successfully"
                )
                logger.info(f"Job {job_id} marked as completed successfully")

            finally:
                # Clean up all temporary files
                logger.info(f"Starting cleanup of {len(temp_files)} temporary files")
                for temp_file in temp_files:
                    try:
                        os.unlink(temp_file)
                        logger.info(f"Cleaned up temporary file: {temp_file}")
                    except Exception as e:
                        logger.error(f"Error cleaning up file {temp_file}: {e}")

        except Exception as e:
            error_msg = f"Error processing PDFs: {str(e)}"
            logger.error(error_msg, exc_info=True)  # Include full traceback
            span.set_status(StatusCode.ERROR)
            span.record_exception(e)
            job_manager.update_status(
                job_id, JobStatus.FAILED, f"PDF conversion failed: {str(e)}"
            )
            raise


@app.post("/convert", status_code=202)
async def convert_pdf(
    background_tasks: BackgroundTasks,
    files: List[UploadFile] = File(...),
    types: List[str] = Form(...),
    job_id: str = Form(...),
    vdb_task: bool = Form(False),
):
    """Convert multiple PDFs to Markdown"""
    with telemetry.tracer.start_as_current_span("pdf.convert_pdf") as span:
        # Validate all files are PDFs
        span.set_attribute("job_id", job_id)
        for file in files:
            if file.content_type != "application/pdf":
                raise HTTPException(status_code=400, detail="All files must be PDFs")
            span.set_attribute(f"file_{file.filename}_size", file.size)

        # Read all file contents and filenames
        contents = []
        filenames = []
        file_types = []
        for file, type in zip(files, types):
            content = await file.read()
            contents.append(content)
            filenames.append(file.filename)
            file_types.append(type)

        span.set_attribute("num_files", len(files))
        job_manager.create_job(job_id)

        # Start processing in background
        background_tasks.add_task(
            convert_pdfs, job_id, contents, filenames, file_types, vdb_task
        )

        return {"job_id": job_id}


@app.get("/status/{job_id}")
async def get_status(job_id: str) -> StatusResponse:  # Add return type annotation
    """Get status of PDF conversion job"""
    with telemetry.tracer.start_as_current_span("pdf.get_status") as span:
        span.set_attribute("job_id", job_id)
        status_data = job_manager.get_status(job_id)
        if status_data is None:
            span.set_status(StatusCode.ERROR)
            raise HTTPException(status_code=404, detail="Job not found")
        span.set_attribute("status", status_data.get("status"))
        return StatusResponse(**status_data)


@app.get("/output/{job_id}")
async def get_output(job_id: str):
    """Get the converted markdown content"""
    with telemetry.tracer.start_as_current_span("pdf.get_output") as span:
        span.set_attribute("job_id", job_id)
        result = job_manager.get_result(job_id)
        if result is None:
            span.set_status(StatusCode.ERROR, "result not found")
            raise HTTPException(status_code=404, detail="Result not found")

        # Parse the stored JSON back into PDFMetadata objects
        metadata_list = [PDFMetadata(**item) for item in json.loads(result.decode())]
        return metadata_list


@app.get("/health")
async def health():
    """Check health of the service and its connection to the model API"""
    try:
        async with httpx.AsyncClient(timeout=5) as client:
            response = await client.get(f"{MODEL_API_URL}/health")
            if response.status_code != 200:
                return {
                    "status": "unhealthy",
                    "error": f"Model API returned status code {response.status_code}",
                }

            return {
                "status": "healthy",
                "service": "pdf-converter",
                "model_api": response.json(),
            }
    except Exception as e:
        return {
            "status": "unhealthy",
            "error": f"Error connecting to Model API: {str(e)}",
        }


if __name__ == "__main__":
    import uvicorn

    uvicorn.run(app, host="0.0.0.0", port=8003)<|MERGE_RESOLUTION|>--- conflicted
+++ resolved
@@ -8,15 +8,11 @@
 import logging
 import asyncio
 try:
-<<<<<<< HEAD
+
     import ujson as json
 except Exception:  # pragma: no cover - ujson might not be installed
     import json
-=======
-    import ujson as json  # type: ignore
-except ModuleNotFoundError:  # pragma: no cover - fallback
-    import json  # type: ignore
->>>>>>> 77b174b0
+
 from typing import List
 from shared.pdf_types import PDFConversionResult, ConversionStatus, PDFMetadata
 from shared.api_types import ServiceType, JobStatus, StatusResponse
