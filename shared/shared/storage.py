import io
try:
<<<<<<< HEAD
    import ujson as json
except Exception:  # pragma: no cover - ujson might not be installed
    import json
=======
    import ujson as json  # type: ignore
except ModuleNotFoundError:  # pragma: no cover - fallback
    import json  # type: ignore
>>>>>>> 77b174b0
import base64
from minio import Minio
from minio.error import S3Error
from shared.api_types import TranscriptionParams
from shared.otel import OpenTelemetryInstrumentation
from opentelemetry.trace.status import StatusCode
import os
import logging
import urllib3
from urllib3 import Retry
from urllib3.util import Timeout
from typing import Optional

logging.basicConfig(level=logging.INFO)
logger = logging.getLogger(__name__)

# Minio config
MINIO_ENDPOINT = os.getenv("MINIO_ENDPOINT", "minio:9000")
MINIO_ACCESS_KEY = os.getenv("MINIO_ACCESS_KEY", "minioadmin")
MINIO_SECRET_KEY = os.getenv("MINIO_SECRET_KEY", "minioadmin")
MINIO_BUCKET_NAME = os.getenv("MINIO_BUCKET_NAME", "audio-results")


# TODO: use this to wrap redis as well
# TODO: wrap errors in StorageError
# TODO: implement cleanup and delete as well
class StorageManager:
    """Manages storage operations using MinIO as the backend.

    This class provides an interface for storing and retrieving files using MinIO,
    with support for user isolation, job tracking, and metadata management.

    Attributes:
        telemetry (OpenTelemetryInstrumentation): Instance for tracing operations
        client (Minio): MinIO client instance
        bucket_name (str): Name of the MinIO bucket to use
    """

    def __init__(self, telemetry: OpenTelemetryInstrumentation):
        """Initialize MinIO client and ensure bucket exists. 
        requires: OpenTelemetryInstrumentation instance for tracing since Minio
        does not have an auto otel instrumentor

        Requires:
        Args:
            telemetry (OpenTelemetryInstrumentation): Instance for tracing since MinIO
                does not have an auto OpenTelemetry instrumentor

        Raises:
            Exception: If MinIO client initialization fails
        """
        try:
            self.telemetry: OpenTelemetryInstrumentation = telemetry
            # pass in http_client for tracing
            http_client = urllib3.PoolManager(
                timeout=Timeout(connect=5, read=5),
                maxsize=10,
                retries=Retry(
                    total=5, backoff_factor=0.2, status_forcelist=[500, 502, 503, 504]
                ),
            )
            self.client = Minio(
                os.getenv("MINIO_ENDPOINT", "minio:9000"),
                access_key=os.getenv("MINIO_ACCESS_KEY", "minioadmin"),
                secret_key=os.getenv("MINIO_SECRET_KEY", "minioadmin"),
                secure=os.getenv("MINIO_SECURE", "false").lower() == "true",
                http_client=http_client,
            )

            self.bucket_name = os.getenv("MINIO_BUCKET_NAME", "audio-results")
            self._ensure_bucket_exists()
            logger.info("Successfully initialized MinIO storage")

        except Exception as e:
            logger.error(f"Failed to initialize MinIO client: {e}")
            raise

    def _ensure_bucket_exists(self):
        """Ensure the configured bucket exists, creating it if necessary.

        Raises:
            Exception: If bucket creation fails
        """
        try:
            if not self.client.bucket_exists(self.bucket_name):
                self.client.make_bucket(self.bucket_name)
        except Exception as e:
            logger.error(f"Failed to ensure bucket exists: {e}")
            raise

    def _get_object_path(self, user_id: str, job_id: str, filename: str) -> str:
        """Generate the full object path including user isolation.

        Args:
            user_id (str): ID of the user
            job_id (str): ID of the job
            filename (str): Name of the file

        Returns:
            str: Full object path in format "user_id/job_id/filename"
        """
        return f"{user_id}/{job_id}/{filename}"

    def store_file(
        self,
        user_id: str,
        job_id: str,
        content: bytes,
        filename: str,
        content_type: str,
        metadata: dict = None,
    ) -> None:
        """Store any file type in MinIO with metadata.

        Args:
            user_id (str): ID of the user
            job_id (str): ID of the job
            content (bytes): File content to store
            filename (str): Name of the file
            content_type (str): MIME type of the file
            metadata (dict, optional): Additional metadata to store. Defaults to None.

        Raises:
            Exception: If file storage fails
        """
        with self.telemetry.tracer.start_as_current_span("store_file") as span:
            span.set_attribute("user_id", user_id)
            span.set_attribute("job_id", job_id)
            span.set_attribute("filename", filename)
            try:
                object_name = self._get_object_path(user_id, job_id, filename)
                self.client.put_object(
                    self.bucket_name,
                    object_name,
                    io.BytesIO(content),
                    length=len(content),
                    content_type=content_type,
                    metadata=metadata.model_dump()
                    if hasattr(metadata, "model_dump")
                    else metadata,
                )
            except Exception as e:
                span.set_status(StatusCode.ERROR)
                span.record_exception(e)
                logger.error(
                    f"Failed to store file {filename} for user {user_id}, job {job_id}: {str(e)}"
                )
                raise

    def store_audio(
        self,
        user_id: str,
        job_id: str,
        audio_content: bytes,
        filename: str,
        transcription_params: TranscriptionParams,
    ):
        """Store audio file with metadata in MinIO.

        Args:
            user_id (str): ID of the user
            job_id (str): ID of the job
            audio_content (bytes): Audio file content
            filename (str): Name of the audio file
            transcription_params (TranscriptionParams): Parameters used for transcription

        Raises:
            S3Error: If MinIO storage operation fails
        """
        with self.telemetry.tracer.start_as_current_span("store_audio") as span:
            span.set_attribute("job_id", job_id)
            span.set_attribute("user_id", user_id)
            span.set_attribute("filename", filename)
            try:
                object_name = self._get_object_path(user_id, job_id, filename)

                # Convert transcription params to JSON string for metadata
                params_json = json.dumps(transcription_params.model_dump())

                # Create metadata dictionary with transcription params
                metadata = {"X-Amz-Meta-Transcription-Params": params_json}

                self.client.put_object(
                    self.bucket_name,
                    object_name,
                    io.BytesIO(audio_content),
                    len(audio_content),
                    content_type="audio/mpeg",
                    metadata=metadata,
                )
                logger.info(
                    f"Stored audio for user {user_id}, job {job_id} in MinIO as {object_name} with metadata"
                )

            except S3Error as e:
                span.set_status(StatusCode.ERROR)
                span.record_exception(e)
                logger.error(f"Failed to store audio in MinIO: {e}")
                raise

    def get_podcast_audio(self, user_id: str, job_id: str) -> Optional[str]:
        """Get the audio data for a specific podcast by job_id.

        Args:
            user_id (str): ID of the user
            job_id (str): ID of the job

        Returns:
            Optional[str]: Base64 encoded audio data if found, None otherwise

        Raises:
            Exception: If retrieval fails
        """
        with self.telemetry.tracer.start_as_current_span("get_podcast_audio") as span:
            span.set_attribute("job_id", job_id)
            span.set_attribute("user_id", user_id)
            try:
                # Find the file with matching user_id and job_id
                prefix = f"{user_id}/{job_id}/"
                objects = self.client.list_objects(
                    self.bucket_name, prefix=prefix, recursive=True
                )

                for obj in objects:
                    if obj.object_name.endswith(".mp3"):
                        span.set_attribute("audio_file", obj.object_name)
                        audio_data = self.client.get_object(
                            self.bucket_name, obj.object_name
                        ).read()
                        return base64.b64encode(audio_data).decode("utf-8")

                return None

            except Exception as e:
                span.set_status(StatusCode.ERROR)
                span.record_exception(e)
                logger.error(
                    f"Failed to get audio for user {user_id}, job {job_id}: {str(e)}"
                )
                raise

    def get_file(self, user_id: str, job_id: str, filename: str) -> Optional[bytes]:
        """Get any file from storage by user_id, job_id and filename.

        Args:
            user_id (str): ID of the user
            job_id (str): ID of the job
            filename (str): Name of the file to retrieve

        Returns:
            Optional[bytes]: File content if found, None if file doesn't exist

        Raises:
            Exception: If retrieval fails for reasons other than missing file
        """
        with self.telemetry.tracer.start_as_current_span("get_file") as span:
            span.set_attribute("job_id", job_id)
            span.set_attribute("user_id", user_id)
            span.set_attribute("filename", filename)
            try:
                object_name = self._get_object_path(user_id, job_id, filename)

                try:
                    data = self.client.get_object(self.bucket_name, object_name).read()
                    return data
                except S3Error as e:
                    span.set_attribute("error", str(e))
                    if e.code == "NoSuchKey":
                        return None
                    raise

            except Exception as e:
                span.set_status(StatusCode.ERROR)
                span.record_exception(e)
                logger.error(
                    f"Failed to get file {filename} for user {user_id}, job {job_id}: {str(e)}"
                )
                raise

    def delete_job_files(self, user_id: str, job_id: str) -> bool:
        """Delete all files associated with a user_id and job_id.

        Args:
            user_id (str): ID of the user
            job_id (str): ID of the job

        Returns:
            bool: True if deletion successful, False otherwise
        """
        with self.telemetry.tracer.start_as_current_span("delete_job_files") as span:
            span.set_attribute("job_id", job_id)
            span.set_attribute("user_id", user_id)
            try:
                # List all objects with the user_id/job_id prefix
                prefix = f"{user_id}/{job_id}/"
                objects = self.client.list_objects(
                    self.bucket_name, prefix=prefix, recursive=True
                )

                # Delete each object
                for obj in objects:
                    self.client.remove_object(self.bucket_name, obj.object_name)
                    logger.info(f"Deleted object: {obj.object_name}")

                return True

            except Exception as e:
                span.set_status(StatusCode.ERROR)
                span.record_exception(e)
                logger.error(
                    f"Failed to delete files for user {user_id}, job {job_id}: {str(e)}"
                )
                return False

    def list_files_metadata(self, user_id: str = None):
        """Lists metadata filtered by user_id if provided.

        Args:
            user_id (str, optional): ID of user to filter results. Defaults to None.

        Returns:
            list: List of dictionaries containing file metadata

        Raises:
            Exception: If listing fails
        """
        with self.telemetry.tracer.start_as_current_span("list_files_metadata") as span:
            try:
                # If user_id is provided, use it as prefix to filter results
                prefix = f"{user_id}/" if user_id else ""
                span.set_attribute("user_id", user_id)
                span.set_attribute("prefix", prefix)

                objects = self.client.list_objects(
                    self.bucket_name, prefix=prefix, recursive=True
                )
                files = []

                for obj in objects:
                    logger.info(f"Object: {obj.object_name}")
                    if obj.object_name.endswith("/"):
                        continue

                    try:
                        stat = self.client.stat_object(
                            self.bucket_name, obj.object_name
                        )
                        path_parts = obj.object_name.split("/")
                        logger.info(f"Path parts: {path_parts}")

                        if not path_parts[-1].endswith(".mp3"):
                            continue

                        # Update to handle new path structure: user_id/job_id/filename
                        user_id = path_parts[0]
                        job_id = path_parts[1]

                        file_info = {
                            "user_id": user_id,
                            "job_id": job_id,
                            "filename": path_parts[-1],
                            "size": stat.size,
                            "created_at": obj.last_modified.isoformat(),
                            "path": obj.object_name,
                            "transcription_params": {},
                        }

                        if stat.metadata:
                            try:
                                params = stat.metadata.get(
                                    "X-Amz-Meta-Transcription-Params"
                                )
                                if params:
                                    file_info["transcription_params"] = json.loads(
                                        params
                                    )
                            except json.JSONDecodeError:
                                logger.warning(
                                    f"Could not parse transcription params for {obj.object_name}"
                                )

                        files.append(file_info)
                        logger.info(
                            f"Found file: {obj.object_name}, size: {stat.size} bytes"
                        )

                    except Exception as e:
                        logger.error(
                            f"Error processing object {obj.object_name}: {str(e)}"
                        )
                        continue

                files.sort(key=lambda x: x["created_at"], reverse=True)
                logger.info(
                    f"Successfully listed {len(files)} metadata for {len(files)} files from MinIO"
                )
                return files

            except Exception as e:
                span.set_status(StatusCode.ERROR)
                span.record_exception(e)
                logger.error(f"Failed to list files from MinIO: {str(e)}")
                raise<|MERGE_RESOLUTION|>--- conflicted
+++ resolved
@@ -1,14 +1,10 @@
 import io
 try:
-<<<<<<< HEAD
+
     import ujson as json
 except Exception:  # pragma: no cover - ujson might not be installed
     import json
-=======
-    import ujson as json  # type: ignore
-except ModuleNotFoundError:  # pragma: no cover - fallback
-    import json  # type: ignore
->>>>>>> 77b174b0
+
 import base64
 from minio import Minio
 from minio.error import S3Error
