--- conflicted
+++ resolved
@@ -147,19 +147,13 @@
         # Truncate prompt if too long (approximate token counting - 1 token â 4 characters)
         max_chars = 20000  # ~5000 tokens, leaving room for response
         if len(full_prompt) > max_chars:
-<<<<<<< HEAD
+
             removed_chars = len(full_prompt) - max_chars
             logger.warning(
                 f"Prompt too long ({len(full_prompt)} chars), truncating to {max_chars} chars (removing {removed_chars} chars)"
             )
             # Try to keep the end of the prompt which is usually most important
-=======
-            removed = len(full_prompt) - max_chars
-            logger.warning(
-                f"Prompt too long ({len(full_prompt)} chars), truncating by {removed} chars"
-            )
-            # Keep the end of the prompt which is usually most important
->>>>>>> b82fd52c
+
             full_prompt = "..." + full_prompt[-max_chars:]
         
         return full_prompt
