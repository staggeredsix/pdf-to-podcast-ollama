from shared.api_types import ServiceType
from shared.otel import OpenTelemetryInstrumentation
import redis
import time
try:
<<<<<<< HEAD
    import ujson as json
except Exception:  # pragma: no cover - ujson might not be installed
    import json
=======
    import ujson as json  # type: ignore
except ModuleNotFoundError:  # pragma: no cover - fallback
    import json  # type: ignore
>>>>>>> 77b174b0
import threading
from typing import Dict, Optional


class JobStatusManager:
    """
    Manages job status and results using Redis as a backend store.
    
    This class provides methods to track job status, store results, and manage cleanup
    of old jobs. It uses Redis hash sets for status storage and Redis pub/sub for 
    real-time status updates.
    
    Attributes:
        telemetry (OpenTelemetryInstrumentation): Telemetry instrumentation instance
        redis (redis.Redis): Redis client instance
        service_type (ServiceType): Type of service using this manager
        _lock (threading.Lock): Thread lock for synchronization
    """

    def __init__(
        self,
        service_type: ServiceType,
        telemetry: OpenTelemetryInstrumentation,
        redis_url="redis://redis:6379",
    ):
        """
        Initialize the JobStatusManager.
        
        Args:
            service_type (ServiceType): Type of service using this manager
            telemetry (OpenTelemetryInstrumentation): Telemetry instrumentation instance
            redis_url (str, optional): Redis connection URL. Defaults to "redis://redis:6379"
        """
        self.telemetry = telemetry
        self.redis = redis.Redis.from_url(redis_url, decode_responses=False)
        self.service_type = service_type
        self._lock = threading.Lock()
        self._seeds = {}

    def create_job(self, job_id: str):
        """
        Create a new job with pending status.
        
        Args:
            job_id (str): Unique identifier for the job
        """
        with self.telemetry.tracer.start_as_current_span("job.create_job") as span:
            span.set_attribute("job_id", job_id)
            update = {
                "job_id": job_id,
                "status": "pending",
                "message": "Job created",
                "service": self.service_type,
                "timestamp": time.time(),
            }
            # Encode the update dict as JSON bytes
            hset_key = f"status:{job_id}:{str(self.service_type)}"
            span.set_attribute("hset_key", hset_key)
            self.redis.hset(
                hset_key,
                mapping={k: str(v).encode() for k, v in update.items()},
            )
            self.redis.publish("status_updates:all", json.dumps(update).encode())

    def update_status(self, job_id: str, status: str, message: str):
        """
        Update the status of an existing job.
        
        Args:
            job_id (str): Job identifier
            status (str): New status value
            message (str): Status update message
        """
        with self.telemetry.tracer.start_as_current_span("job.update_status") as span:
            span.set_attribute("job_id", job_id)
            update = {
                "job_id": job_id,
                "status": status,
                "message": message,
                "service": self.service_type,
                "timestamp": time.time(),
            }
            # Encode the update dict as JSON bytes
            hset_key = f"status:{job_id}:{str(self.service_type)}"
            span.set_attribute("hset_key", hset_key)
            self.redis.hset(
                hset_key,
                mapping={k: str(v).encode() for k, v in update.items()},
            )
            self.redis.publish("status_updates:all", json.dumps(update).encode())

    def set_result(self, job_id: str, result: bytes):
        """
        Store the result data for a job.
        
        Args:
            job_id (str): Job identifier
            result (bytes): Result data to store
        """
        with self.telemetry.tracer.start_as_current_span("job.set_result") as span:
            span.set_attribute("job_id", job_id)
            set_key = f"result:{job_id}:{str(self.service_type)}"
            span.set_attribute("set_key", set_key)
            self.redis.set(set_key, result)

    def set_result_with_expiration(self, job_id: str, result: bytes, ex: int):
        """
        Store the result data with an expiration time.
        
        Args:
            job_id (str): Job identifier
            result (bytes): Result data to store
            ex (int): Expiration time in seconds
        """
        with self.telemetry.tracer.start_as_current_span(
            "job.set_result_with_expiration"
        ) as span:
            span.set_attribute("job_id", job_id)
            set_key = f"result:{job_id}:{str(self.service_type)}"
            span.set_attribute("set_key", set_key)
            self.redis.set(set_key, result, ex=ex)

    def set_speaker_seeds(self, job_id: str, seeds: Dict[str, int]):
        """Persist speaker seeds for a job."""
        with self._lock:
            self._seeds[job_id] = seeds
            try:
                self.redis.hset(
                    f"seeds:{job_id}", mapping={k: str(v) for k, v in seeds.items()}
                )
            except Exception:
                pass

    def get_speaker_seeds(self, job_id: str) -> Optional[Dict[str, int]]:
        """Retrieve speaker seeds if previously stored."""
        with self._lock:
            if job_id in self._seeds:
                return self._seeds[job_id]
        try:
            data = self.redis.hgetall(f"seeds:{job_id}")
            if data:
                seeds = {k.decode(): int(v.decode()) for k, v in data.items()}
                with self._lock:
                    self._seeds[job_id] = seeds
                return seeds
        except Exception:
            pass
        return None

    def clear_speaker_seeds(self, job_id: str):
        """Remove stored speaker seeds for a job."""
        with self._lock:
            self._seeds.pop(job_id, None)
        try:
            self.redis.delete(f"seeds:{job_id}")
        except Exception:
            pass

    def get_result(self, job_id: str):
        """
        Retrieve the result data for a job.
        
        Args:
            job_id (str): Job identifier
            
        Returns:
            bytes: Result data if found, None otherwise
        """
        with self.telemetry.tracer.start_as_current_span("job.get_result") as span:
            span.set_attribute("job_id", job_id)
            get_key = f"result:{job_id}:{str(self.service_type)}"
            span.set_attribute("get_key", get_key)
            result = self.redis.get(get_key)
            return result if result else None

    def get_status(self, job_id: str):
        """
        Get the current status of a job.
        
        Args:
            job_id (str): Job identifier
            
        Returns:
            dict: Job status information
            
        Raises:
            ValueError: If job not found
        """
        with self.telemetry.tracer.start_as_current_span("job.get_status") as span:
            span.set_attribute("job_id", job_id)
            # Get raw bytes and decode manually
            hget_key = f"status:{job_id}:{str(self.service_type)}"
            span.set_attribute("hget_key", hget_key)
            status = self.redis.hgetall(hget_key)
            if not status:
                raise ValueError("Job not found")
            # Decode bytes to strings for each field
            return {k.decode(): v.decode() for k, v in status.items()}

    def cleanup_old_jobs(self, max_age=3600):
        """
        Remove jobs older than the specified age.
        
        Args:
            max_age (int, optional): Maximum age in seconds. Defaults to 3600.
            
        Returns:
            int: Number of jobs removed
        """
        current_time = time.time()
        removed = 0
        pattern = f"status:*:{str(self.service_type)}"
        for key in self.redis.scan_iter(match=pattern):
            status = self.redis.hgetall(key)
            try:
                timestamp = float(status[b"timestamp"].decode())
                if timestamp < current_time - max_age:
                    self.redis.delete(key)
                    job_id = key.split(b":")[1].decode()
                    self.redis.delete(f"result:{job_id}:{self.service_type}")
                    removed += 1
            except (KeyError, ValueError):
                # Handle malformed status entries
                continue
        return removed<|MERGE_RESOLUTION|>--- conflicted
+++ resolved
@@ -3,15 +3,11 @@
 import redis
 import time
 try:
-<<<<<<< HEAD
+
     import ujson as json
 except Exception:  # pragma: no cover - ujson might not be installed
     import json
-=======
-    import ujson as json  # type: ignore
-except ModuleNotFoundError:  # pragma: no cover - fallback
-    import json  # type: ignore
->>>>>>> 77b174b0
+
 import threading
 from typing import Dict, Optional
 
